# Grid provider for terraform
 - A resource, and a data source (`internal/provider/`),
 - Examples (`examples/`) 
## Requirements

-	[Terraform](https://www.terraform.io/downloads.html) >= 0.13.x
-	[Go](https://golang.org/doc/install) >= 1.15
-   A registered twin on the grid (make sure yggdrasil is running) [steps](https://github.com/threefoldtech/TFGRID/blob/development/wiki/tfgrid_substrate/substrate/grid_substrate_getting_started.md)
-   Redis running on localhost with port 6379

-   Redis running on localhost with port 6379

## Building The Provider (for development only)

Note: please clone all of the following repos in the same directory
- clone github.com/threefoldtech/zos  (switch to master-3 branch)
- clone github.com/threefoldtech/rmb-go  (switch to testing branch)
- make sure in rmb-go and this project's go.mod file, zos package and rmb-go package is replace with the pulled ones
- Clone github.com/threefoldtech/tf_terraform_provider (development branch)
- Enter the repository directory

```bash
go get
mkdir -p  ~/.terraform.d/plugins/threefoldtech.com/providers/grid/0.1/linux_amd64
go build -o terraform-provider-grid 
mv terraform-provider-grid ~/.terraform.d/plugins/threefoldtech.com/providers/grid/0.1/linux_amd64
```


## Using the provider
```bash
cd examples/resources/singlenode
export MNEMONICS="<mnemonics workds>"
export TWIN_ID="<your twin id>"
terraform init && terraform apply -parallelism=1
```
## Destroying deployment
```bash
terraform destroy -parallelism=1
```
<<<<<<< HEAD

## Run tests
To run the tests, run the following command
```bash
go test ./...
```
=======
## Current limitation

- [parallism=1](https://github.com/threefoldtech/terraform-provider-grid/issues/12)
- [windows  support](https://github.com/threefoldtech/terraform-provider-grid/issues/9)
- [increasing IPs in active deployment](https://github.com/threefoldtech/terraform-provider-grid/issues/15)
- [introducing new nodes to kuberentes deployment](https://github.com/threefoldtech/terraform-provider-grid/issues/13)
- [multiple deployments on the same node](https://github.com/threefoldtech/terraform-provider-grid/issues/11)

## Troubleshooting

see [steps](https://github.com/threefoldtech/terraform-provider-grid/blob/development/TROUBLESHOOTING.md)
>>>>>>> e53c43a0
<|MERGE_RESOLUTION|>--- conflicted
+++ resolved
@@ -38,14 +38,6 @@
 ```bash
 terraform destroy -parallelism=1
 ```
-<<<<<<< HEAD
-
-## Run tests
-To run the tests, run the following command
-```bash
-go test ./...
-```
-=======
 ## Current limitation
 
 - [parallism=1](https://github.com/threefoldtech/terraform-provider-grid/issues/12)
@@ -57,4 +49,9 @@
 ## Troubleshooting
 
 see [steps](https://github.com/threefoldtech/terraform-provider-grid/blob/development/TROUBLESHOOTING.md)
->>>>>>> e53c43a0
+
+## Run tests
+To run the tests, run the following command
+```bash
+go test ./...
+```