terraform {
  required_providers {
    grid = {
      source = "threefoldtech/grid"
<<<<<<< HEAD
      version = "0.1.8"
=======
>>>>>>> f4cf1d93
    }
  }
}

provider "grid" {
}


resource "grid_network" "net1" {
    nodes = [2, 4]
    ip_range = "172.20.0.0/16"
    name = "net1"
    description = "new network"
}

resource "grid_deployment" "d1" {
  node = 4
  network_name = grid_network.net1.name
  ip_range = grid_network.net1.nodes_ip_range["4"]
  vms {
    name = "vm1"
    flist = "https://hub.grid.tf/tf-official-apps/base:latest.flist"
    cpu = 2 
    memory = 1024
    entrypoint = "/sbin/zinit init"
    env_vars {
      key = "SSH_KEY"
      value = "ssh-rsa AAAAB3NzaC1yc2EAAAADAQABAAABgQCtCuUUCZGLZ4NoihAiUK8K0kSoTR1WgIaLQKqMdQ/99eocMLqJgQMRIp8lueFG7SpcgXVRzln8KNKZX1Hm8lcrXICr3dnTW/0bpEnF4QOGLYZ/qTLF5WmoCgKyJ6WO96GjWJBsZPads+RD0WeiijV7jj29lALsMAI8CuOH0pcYUwWsRX/I1z2goMPNRY+PBjknMYFXEqizfUXqUnpzF3w/bKe8f3gcrmOm/Dxh1nHceJDW52TJL/sPcl6oWnHZ3fY4meTiAS5NZglyBF5oKD463GJnMt/rQ1gDNl8E4jSJUArN7GBJntTYxFoFo6zxB1OsSPr/7zLfPG420+9saBu9yN1O9DlSwn1ZX+Jg0k7VFbUpKObaCKRmkKfLiXJdxkKFH/+qBoCCnM5hfYxAKAyQ3YCCP/j9wJMBkbvE1QJMuuoeptNIvSQW6WgwBfKIK0shsmhK2TDdk0AHEnzxPSkVGV92jygSLeZ4ur/MZqWDx/b+gACj65M3Y7tzSpsR76M= omar@omar-Predator-PT315-52"
    }

  }

}

resource "grid_deployment" "d2" {
  node = 2
  network_name = grid_network.net1.name
  ip_range = grid_network.net1.nodes_ip_range["2"]
  vms {
    name = "vm3"
    flist = "https://hub.grid.tf/tf-official-apps/base:latest.flist"
    cpu = 1
    memory = 1024
    entrypoint = "/sbin/zinit init"
    env_vars {
      key = "SSH_KEY"
      value = "ssh-rsa AAAAB3NzaC1yc2EAAAADAQABAAABgQCtCuUUCZGLZ4NoihAiUK8K0kSoTR1WgIaLQKqMdQ/99eocMLqJgQMRIp8lueFG7SpcgXVRzln8KNKZX1Hm8lcrXICr3dnTW/0bpEnF4QOGLYZ/qTLF5WmoCgKyJ6WO96GjWJBsZPads+RD0WeiijV7jj29lALsMAI8CuOH0pcYUwWsRX/I1z2goMPNRY+PBjknMYFXEqizfUXqUnpzF3w/bKe8f3gcrmOm/Dxh1nHceJDW52TJL/sPcl6oWnHZ3fY4meTiAS5NZglyBF5oKD463GJnMt/rQ1gDNl8E4jSJUArN7GBJntTYxFoFo6zxB1OsSPr/7zLfPG420+9saBu9yN1O9DlSwn1ZX+Jg0k7VFbUpKObaCKRmkKfLiXJdxkKFH/+qBoCCnM5hfYxAKAyQ3YCCP/j9wJMBkbvE1QJMuuoeptNIvSQW6WgwBfKIK0shsmhK2TDdk0AHEnzxPSkVGV92jygSLeZ4ur/MZqWDx/b+gACj65M3Y7tzSpsR76M= omar@omar-Predator-PT315-52"
    }

  }
}

output "wg_config" {
    value = grid_network.net1.access_wg_config
}

output "noed1_container1_ip" {
    value = grid_deployment.d1.vms[0].ip
}


output "noed2_container1_ip" {
    value = grid_deployment.d2.vms[0].ip
}

<|MERGE_RESOLUTION|>--- conflicted
+++ resolved
@@ -2,10 +2,6 @@
   required_providers {
     grid = {
       source = "threefoldtech/grid"
-<<<<<<< HEAD
-      version = "0.1.8"
-=======
->>>>>>> f4cf1d93
     }
   }
 }
