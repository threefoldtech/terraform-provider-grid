--- conflicted
+++ resolved
@@ -408,288 +408,8 @@
 	ip[3] = i
 	for isInStr(usedIPs, ip.String()) {
 		i += 1
-<<<<<<< HEAD
-	}
-	return "", errors.New("all ips are used")
-}
-
-func constructPublicIPWorkload(workloadName string) gridtypes.Workload {
-	return gridtypes.Workload{
-		Version: 0,
-		Name:    gridtypes.Name(workloadName),
-		Type:    zos.PublicIPType,
-		Data:    gridtypes.MustMarshal(zos.PublicIP{}),
-	}
-}
-
-type PubIPData struct {
-	IP      string `json:"ip"`
-	Gateway string `json:"gateway"`
-}
-
-func GetVMData(vm map[string]interface{}) VM {
-	mounts := make([]Mount, 0)
-	mount_points := vm["mounts"].([]interface{})
-	for _, mount_point := range mount_points {
-		point := mount_point.(map[string]interface{})
-		mount := Mount{DiskName: point["disk_name"].(string), MountPoint: point["mount_point"].(string)}
-		mounts = append(mounts, mount)
-	}
-	envs := vm["env_vars"].(map[string]interface{})
-	envVars := make(map[string]string)
-
-	for k, v := range envs {
-		envVars[k] = v.(string)
-	}
-	return VM{
-		Name:        vm["name"].(string),
-		PublicIP:    vm["publicip"].(bool),
-		Flist:       vm["flist"].(string),
-		ComputedIP:  vm["computedip"].(string),
-		YggIP:       vm["ygg_ip"].(string),
-		Planetary:   vm["planetary"].(bool),
-		IP:          vm["ip"].(string),
-		Cpu:         vm["cpu"].(int),
-		Memory:      vm["memory"].(int),
-		RootfsSize:  vm["rootfs_size"].(int),
-		Entrypoint:  vm["entrypoint"].(string),
-		Mounts:      mounts,
-		EnvVars:     envVars,
-		Description: vm["description"].(string),
-	}
-}
-
-func GetDiskData(disk map[string]interface{}) Disk {
-	return Disk{
-		Name:        disk["name"].(string),
-		Size:        disk["size"].(int),
-		Description: disk["description"].(string),
-	}
-}
-func GetZdbData(zdb map[string]interface{}) ZDB {
-	ipsIf := zdb["ips"].([]interface{})
-	ips := make([]string, len(ipsIf))
-	for idx, ip := range ipsIf {
-		ips[idx] = ip.(string)
-	}
-
-	return ZDB{
-		Name:        zdb["name"].(string),
-		Size:        zdb["size"].(int),
-		Description: zdb["description"].(string),
-		Password:    zdb["password"].(string),
-		Public:      zdb["public"].(bool),
-		Mode:        zdb["mode"].(string),
-		IPs:         ips,
-		Port:        uint32(zdb["port"].(int)),
-		Namespace:   zdb["namespace"].(string),
-	}
-}
-
-func getDeploymentDeployer(d *schema.ResourceData, apiClient *apiClient) (DeploymentDeployer, error) {
-	ipRangeStr := d.Get("ip_range").(string)
-	var ipRange *gridtypes.IPNet
-	if ipRangeStr == "" {
-		ipRange = nil
-	} else {
-		r, err := gridtypes.ParseIPNet(ipRangeStr)
-		if err != nil {
-			return DeploymentDeployer{}, err
-		}
-		ipRange = &r
-	}
-	usedIPs := make([]string, 0)
-
-	disks := make([]Disk, 0)
-	for _, disk := range d.Get("disks").([]interface{}) {
-		data := GetDiskData(disk.(map[string]interface{}))
-		disks = append(disks, data)
-	}
-
-	zdbs := make([]ZDB, 0)
-	for _, zdb := range d.Get("zdbs").([]interface{}) {
-		data := GetZdbData(zdb.(map[string]interface{}))
-		zdbs = append(zdbs, data)
-	}
-
-	vms := make([]VM, 0)
-	for _, vm := range d.Get("vms").([]interface{}) {
-		data := GetVMData(vm.(map[string]interface{}))
-		vms = append(vms, data)
-		if data.IP != "" {
-			usedIPs = append(usedIPs, data.IP)
-		}
-	}
-	qsfs := make([]QSFS, 0)
-	for _, q := range d.Get("qsfs").([]interface{}) {
-		data := NewQSFSFromSchema(q.(map[string]interface{}))
-		qsfs = append(qsfs, data)
-	}
-	deploymentDeployer := DeploymentDeployer{
-		Id:          d.Id(),
-		Node:        uint32(d.Get("node").(int)),
-		Disks:       disks,
-		VMs:         vms,
-		QSFSs:       qsfs,
-		ZDBs:        zdbs,
-		IPRange:     ipRange,
-		UsedIPs:     usedIPs,
-		NetworkName: d.Get("network_name").(string),
-		APIClient:   apiClient,
-	}
-	return deploymentDeployer, nil
-}
-
-func (d *DeploymentDeployer) assignNodesIPs() error {
-	for idx, vm := range d.VMs {
-		if vm.IP != "" && d.IPRange.Contains(net.ParseIP(vm.IP)) {
-			continue
-		}
-		ip, err := getFreeIP(*d.IPRange, d.UsedIPs)
-		if err != nil {
-			return errors.Wrap(err, "failed to find free ip for VM")
-		}
-		d.VMs[idx].IP = ip
-		d.UsedIPs = append(d.UsedIPs, ip)
-	}
-	return nil
-}
-func (d *Disk) GenerateDiskWorkload() gridtypes.Workload {
-	workload := gridtypes.Workload{
-		Name:        gridtypes.Name(d.Name),
-		Version:     0,
-		Type:        zos.ZMountType,
-		Description: d.Description,
-		Data: gridtypes.MustMarshal(zos.ZMount{
-			Size: gridtypes.Unit(d.Size) * gridtypes.Gigabyte,
-		}),
-	}
-
-	return workload
-}
-func (z *ZDB) GenerateZDBWorkload() gridtypes.Workload {
-	workload := gridtypes.Workload{
-		Name:        gridtypes.Name(z.Name),
-		Type:        zos.ZDBType,
-		Description: z.Description,
-		Version:     Version,
-		Data: gridtypes.MustMarshal(zos.ZDB{
-			Size:     gridtypes.Unit(z.Size) * gridtypes.Gigabyte,
-			Mode:     zos.ZDBMode(z.Mode),
-			Password: z.Password,
-			Public:   z.Public,
-		}),
-	}
-	return workload
-}
-func (vm *VM) GenerateVMWorkload(deployer *DeploymentDeployer) []gridtypes.Workload {
-	workloads := make([]gridtypes.Workload, 0)
-	publicIPName := ""
-	if vm.PublicIP {
-		publicIPName = fmt.Sprintf("%sip", vm.Name)
-		workloads = append(workloads, constructPublicIPWorkload(publicIPName))
-	}
-	mounts := make([]zos.MachineMount, 0)
-	for _, mount := range vm.Mounts {
-		mounts = append(mounts, zos.MachineMount{Name: gridtypes.Name(mount.DiskName), Mountpoint: mount.MountPoint})
-	}
-	workload := gridtypes.Workload{
-		Version: 0,
-		Name:    gridtypes.Name(vm.Name),
-		Type:    zos.ZMachineType,
-		Data: gridtypes.MustMarshal(zos.ZMachine{
-			FList: vm.Flist,
-			Network: zos.MachineNetwork{
-				Interfaces: []zos.MachineInterface{
-					{
-						Network: gridtypes.Name(deployer.NetworkName),
-						IP:      net.ParseIP(vm.IP),
-					},
-				},
-				PublicIP:  gridtypes.Name(publicIPName),
-				Planetary: vm.Planetary,
-			},
-			ComputeCapacity: zos.MachineCapacity{
-				CPU:    uint8(vm.Cpu),
-				Memory: gridtypes.Unit(uint(vm.Memory)) * gridtypes.Megabyte,
-			},
-			Size:       gridtypes.Unit(vm.RootfsSize) * gridtypes.Megabyte,
-			Entrypoint: vm.Entrypoint,
-			Mounts:     mounts,
-			Env:        vm.EnvVars,
-		}),
-	}
-	workloads = append(workloads, workload)
-
-	return workloads
-}
-func (d *DeploymentDeployer) GenerateVersionlessDeployments(ctx context.Context) (map[uint32]gridtypes.Deployment, error) {
-	deployments := make(map[uint32]gridtypes.Deployment)
-	err := d.assignNodesIPs()
-	if err != nil {
-		return nil, errors.Wrap(err, "failed to assign node ips")
-	}
-	workloads := make([]gridtypes.Workload, 0)
-	for _, disk := range d.Disks {
-		workload := disk.GenerateDiskWorkload()
-		workloads = append(workloads, workload)
-	}
-	for _, zdb := range d.ZDBs {
-		workload := zdb.GenerateZDBWorkload()
-		workloads = append(workloads, workload)
-	}
-	for _, vm := range d.VMs {
-		vmWorkloads := vm.GenerateVMWorkload(d)
-		workloads = append(workloads, vmWorkloads...)
-	}
-
-	for idx, q := range d.QSFSs {
-		qsfsWorkload, err := q.GenerateWorkload(d)
-		if err != nil {
-			return nil, errors.Wrapf(err, "failed to generate qsfs %d", idx)
-		}
-		workloads = append(workloads, qsfsWorkload)
-	}
-
-	deployment := gridtypes.Deployment{
-		Version: 0,
-		TwinID:  uint32(d.APIClient.twin_id), //LocalTwin,
-		// this contract id must match the one on substrate
-		Workloads: workloads,
-		SignatureRequirement: gridtypes.SignatureRequirement{
-			WeightRequired: 1,
-			Requests: []gridtypes.SignatureRequest{
-				{
-					TwinID: d.APIClient.twin_id,
-					Weight: 1,
-				},
-			},
-		},
-	}
-
-	deployments[d.Node] = deployment
-	return deployments, nil
-}
-func (d *DeploymentDeployer) getNodeClient(nodeID uint32) (*client.NodeClient, error) {
-	nodeInfo, err := d.APIClient.sub.GetNode(nodeID)
-	if err != nil {
-		return nil, errors.Wrap(err, "failed to get node")
-	}
-
-	cl := client.NewNodeClient(uint32(nodeInfo.TwinID), d.APIClient.rmb)
-	return cl, nil
-}
-func (d *DeploymentDeployer) GetOldDeployments(ctx context.Context) (map[uint32]uint64, error) {
-	deployments := make(map[uint32]uint64)
-	if d.Id != "" {
-
-		deploymentID, err := strconv.ParseUint(d.Id, 10, 64)
-		if err != nil {
-			return nil, errors.Wrap(err, "couldn't get node client")
-=======
 		if i >= 255 {
 			return "", errors.New("all ips are used")
->>>>>>> 23017a82
 		}
 		ip[3] = i
 	}
