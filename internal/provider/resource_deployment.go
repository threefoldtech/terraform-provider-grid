package provider

import (
	"context"
	"crypto/md5"
	"encoding/hex"
	"encoding/json"
	"fmt"
	"log"
	"net"
	"strconv"
	"strings"
	"time"

	"github.com/hashicorp/terraform-plugin-sdk/v2/diag"
	"github.com/hashicorp/terraform-plugin-sdk/v2/helper/schema"
	"github.com/pkg/errors"
	"github.com/threefoldtech/substrate-client"
	client "github.com/threefoldtech/terraform-provider-grid/internal/node"
	"github.com/threefoldtech/zos/pkg/gridtypes"
	"github.com/threefoldtech/zos/pkg/gridtypes/zos"
)

const (
	Version = 0
)

func resourceDeployment() *schema.Resource {
	return &schema.Resource{
		// This description is used by the documentation generator and the language server.
		Description: "Deployment resource (zdbs + vms + disks + qsfs).",

		CreateContext: resourceDeploymentCreate,
		ReadContext:   resourceDeploymentRead,
		UpdateContext: resourceDeploymentUpdate,
		DeleteContext: resourceDeploymentDelete,

		Timeouts: &schema.ResourceTimeout{
			Create: schema.DefaultTimeout(45 * time.Minute),
		},

		Schema: map[string]*schema.Schema{
			"node": {
				Type:        schema.TypeInt,
				Required:    true,
				Description: "Node id to place the deployment on",
			},
			"ip_range": {
				Type:        schema.TypeString,
				Optional:    true,
				Description: "IP range of the node (e.g. 10.1.2.0/24)",
			},
			"network_name": {
				Type:        schema.TypeString,
				Optional:    true,
				Description: "Network to use for Zmachines",
			},
			"disks": {
				Type:     schema.TypeList,
				Optional: true,
				Elem: &schema.Resource{
					Schema: map[string]*schema.Schema{
						"name": {
							Type:        schema.TypeString,
							Required:    true,
							Description: "the disk name, used to reference it in zmachine mounts",
						},
						"size": {
							Type:        schema.TypeInt,
							Required:    true,
							Description: "the disk size in GBs",
						},
						"description": {
							Type:     schema.TypeString,
							Optional: true,
							Default:  "",
						},
					},
				},
			},
			"zdbs": {
				Type:     schema.TypeList,
				Optional: true,
				Elem: &schema.Resource{
					Schema: map[string]*schema.Schema{
						"name": {
							Type:     schema.TypeString,
							Required: true,
						},
						"password": {
							Type:     schema.TypeString,
							Required: true,
						},
						"public": {
							Type:        schema.TypeBool,
							Optional:    true,
							Default:     false,
							Description: "Makes it read-only if password is set, writable if no password set",
						},
						"size": {
							Type:        schema.TypeInt,
							Required:    true,
							Description: "Size of the zdb in GBs",
						},
						"description": {
							Type:     schema.TypeString,
							Optional: true,
							Default:  "",
						},
						"mode": {
							Type:        schema.TypeString,
							Optional:    true,
							Computed:    true,
							Description: "Mode of the zdb, user or seq",
						},
						"ips": {
							Type: schema.TypeList,
							Elem: &schema.Schema{
								Type: schema.TypeString,
							},
							Computed:    true,
							Description: "IPs of the zdb",
						},
						"namespace": {
							Type:        schema.TypeString,
							Computed:    true,
							Description: "Namespace of the zdb",
						},
						"port": {
							Type:        schema.TypeInt,
							Computed:    true,
							Description: "Port of the zdb",
						},
					},
				},
			},
			"vms": {
				Type:     schema.TypeList,
				Optional: true,
				Elem: &schema.Resource{
					Schema: map[string]*schema.Schema{
						"name": {
							Type:     schema.TypeString,
							Required: true,
						},
						"flist": {
							Type:        schema.TypeString,
							Required:    true,
							Description: "e.g. https://hub.grid.tf/omar0.3bot/omarelawady-ubuntu-20.04.flist",
						},
						"flist_checksum": {
							Type:        schema.TypeString,
							Optional:    true,
							Description: "if present, the flist is rejected if it has a different hash. the flist hash can be found by append",
						},
						"publicip": {
							Type:        schema.TypeBool,
							Optional:    true,
							Description: "true to enable public ip reservation",
						},
						"publicip6": {
							Type:        schema.TypeBool,
							Optional:    true,
							Description: "true to enable public ipv6 reservation",
						},
						"computedip": {
							Type:        schema.TypeString,
							Computed:    true,
							Description: "The reserved public ip",
						},
						"computedip6": {
							Type:        schema.TypeString,
							Computed:    true,
							Description: "The reserved public ipv6",
						},
						"ip": {
							Type:        schema.TypeString,
							Optional:    true,
							Computed:    true,
							Description: "The private wg IP of the Zmachine",
						},
						"cpu": {
							Type:        schema.TypeInt,
							Optional:    true,
							Default:     1,
							Description: "Number of VCPUs",
						},
						"description": {
							Type:     schema.TypeString,
							Optional: true,
							Default:  "",
						},
						"memory": {
							Type:        schema.TypeInt,
							Optional:    true,
							Description: "Memory size",
						},
						"rootfs_size": {
							Type:        schema.TypeInt,
							Optional:    true,
							Description: "Rootfs size in MB",
						},
						"entrypoint": {
							Type:        schema.TypeString,
							Optional:    true,
							Description: "command to execute as the Zmachine init",
						},
						"mounts": {
							Type:     schema.TypeList,
							Optional: true,
							Elem: &schema.Resource{
								Schema: map[string]*schema.Schema{
									"disk_name": {
										Type:        schema.TypeString,
										Required:    true,
										Description: "Name of QSFS or Disk to mount",
									},
									"mount_point": {
										Type:        schema.TypeString,
										Required:    true,
										Description: "Directory to mount the disk on inside the Zmachine",
									},
								},
							},
							Description: "Zmachine mounts, can reference QSFSs and Disks",
						},
						"env_vars": {
							Type:        schema.TypeMap,
							Optional:    true,
							Elem:        &schema.Schema{Type: schema.TypeString},
							Description: "Environment variables to pass to the zmachine",
						},
						"planetary": {
							Type:        schema.TypeBool,
							Optional:    true,
							Default:     false,
							Description: "Enable Yggdrasil allocation",
						},
						"ygg_ip": {
							Type:        schema.TypeString,
							Computed:    true,
							Description: "Allocated Yggdrasil IP",
						},
						"zlogs": {
							Type:        schema.TypeList,
							Optional:    true,
							Description: "Zlogs is a utility workload that allows you to stream `zmachine` logs to a remote location.",
							Elem: &schema.Schema{
								Type:        schema.TypeString,
								Description: "Url of the remote machine receiving logs."},
						},
					},
				},
			},
			"qsfs": {
				Type:     schema.TypeList,
				Optional: true,
				Elem: &schema.Resource{
					Schema: map[string]*schema.Schema{
						"name": {
							Type:     schema.TypeString,
							Required: true,
						},
						"description": {
							Type:     schema.TypeString,
							Optional: true,
							Default:  "",
						},
						"cache": {
							Type:        schema.TypeInt,
							Required:    true,
							Description: "The size of the fuse mountpoint on the node in MBs (holds qsfs local data before pushing)",
						},
						"minimal_shards": {
							Type:        schema.TypeInt,
							Required:    true,
							Description: "The minimum amount of shards which are needed to recover the original data.",
						},
						"expected_shards": {
							Type:        schema.TypeInt,
							Required:    true,
							Description: "The amount of shards which are generated when the data is encoded. Essentially, this is the amount of shards which is needed to be able to recover the data, and some disposable shards which could be lost. The amount of disposable shards can be calculated as expected_shards - minimal_shards.",
						},
						"redundant_groups": {
							Type:        schema.TypeInt,
							Required:    true,
							Description: "The amount of groups which one should be able to loose while still being able to recover the original data.",
						},
						"redundant_nodes": {
							Type:        schema.TypeInt,
							Required:    true,
							Description: "The amount of nodes that can be lost in every group while still being able to recover the original data.",
						},
						"max_zdb_data_dir_size": {
							Type:        schema.TypeInt,
							Required:    true,
							Description: "Maximum size of the data dir in MiB, if this is set and the sum of the file sizes in the data dir gets higher than this value, the least used, already encoded file will be removed.",
						},
						"encryption_algorithm": {
							Type:        schema.TypeString,
							Optional:    true,
							Default:     "AES",
							Description: "configuration to use for the encryption stage. Currently only AES is supported.",
						},
						"encryption_key": {
							Type:        schema.TypeString,
							Required:    true,
							Description: "64 long hex encoded encryption key (e.g. 0000000000000000000000000000000000000000000000000000000000000000)",
						},
						"compression_algorithm": {
							Type:        schema.TypeString,
							Optional:    true,
							Default:     "snappy",
							Description: "configuration to use for the compression stage. Currently only snappy is supported",
						},
						"metadata": {
							Type:     schema.TypeList,
							Required: true,
							MaxItems: 1,
							MinItems: 1,
							Elem: &schema.Resource{
								Schema: map[string]*schema.Schema{
									"type": {
										Type:        schema.TypeString,
										Optional:    true,
										Default:     "zdb",
										Description: "configuration for the metadata store to use, currently only zdb is supported",
									},
									"prefix": {
										Type:        schema.TypeString,
										Required:    true,
										Description: "Data stored on the remote metadata is prefixed with",
									},
									"encryption_algorithm": {
										Type:        schema.TypeString,
										Optional:    true,
										Default:     "AES",
										Description: "configuration to use for the encryption stage. Currently only AES is supported.",
									},
									"encryption_key": {
										Type:        schema.TypeString,
										Required:    true,
										Description: "64 long hex encoded encryption key (e.g. 0000000000000000000000000000000000000000000000000000000000000000)",
									},
									"backends": {
										Type:     schema.TypeList,
										Optional: true,
										Elem: &schema.Resource{
											Schema: map[string]*schema.Schema{
												"address": {
													Type:        schema.TypeString,
													Required:    true,
													Description: "Address of backend zdb (e.g. [300:a582:c60c:df75:f6da:8a92:d5ed:71ad]:9900 or 60.60.60.60:9900)",
												},
												"namespace": {
													Type:        schema.TypeString,
													Required:    true,
													Description: "ZDB namespace",
												},
												"password": {
													Type:        schema.TypeString,
													Required:    true,
													Description: "Namespace password",
												},
											},
										},
									}},
							},
						},
						"groups": {
							Type:        schema.TypeList,
							Required:    true,
							Description: "The backend groups to write the data to.",
							Elem: &schema.Resource{
								Schema: map[string]*schema.Schema{
									"backends": {
										Type:     schema.TypeList,
										Optional: true,
										Elem: &schema.Resource{
											Schema: map[string]*schema.Schema{
												"address": {
													Type:        schema.TypeString,
													Required:    true,
													Description: "Address of backend zdb (e.g. [300:a582:c60c:df75:f6da:8a92:d5ed:71ad]:9900 or 60.60.60.60:9900)",
												},
												"namespace": {
													Type:        schema.TypeString,
													Required:    true,
													Description: "ZDB namespace",
												},
												"password": {
													Type:        schema.TypeString,
													Required:    true,
													Description: "Namespace password",
												},
											},
										},
									},
								},
							},
						},
						"metrics_endpoint": {
							Type:        schema.TypeString,
							Computed:    true,
							Description: "QSFS exposed metrics",
						},
					},
				},
			},
		},
	}
}

type Disk struct {
	Name        string
	Size        int
	Description string
}

type ZDB struct {
	Name        string
	Password    string
	Public      bool
	Size        int
	Description string
	Mode        string
	IPs         []string
	Port        uint32
	Namespace   string
}

type VM struct {
	Name          string
	Flist         string
	FlistChecksum string
	PublicIP      bool
	PublicIP6     bool
	Planetary     bool
	ComputedIP    string
	ComputedIP6   string
	YggIP         string
	IP            string
	Description   string
	Cpu           int
	Memory        int
	RootfsSize    int
	Entrypoint    string
	Mounts        []Mount
	Zlogs         []Zlog
	EnvVars       map[string]string
}
type Mount struct {
	DiskName   string
	MountPoint string
}

type Zlog struct {
	Output string
}
type DeploymentDeployer struct {
	Id           string
	Node         uint32
	Disks        []Disk
	ZDBs         []ZDB
	VMs          []VM
	QSFSs        []QSFS
	IPRange      *gridtypes.IPNet
	UsedIPs      []string
	NetworkName  string
	NodesIPRange map[uint32]gridtypes.IPNet
	APIClient    *apiClient
}

func getFreeIP(ipRange gridtypes.IPNet, usedIPs []string) (string, error) {
	i := 2
	l := len(ipRange.IP)
	for i < 255 {
		ip := ipNet(ipRange.IP[l-4], ipRange.IP[l-3], ipRange.IP[l-2], byte(i), 32)
		ipStr := fmt.Sprintf("%d.%d.%d.%d", ip.IP[l-4], ip.IP[l-3], ip.IP[l-2], ip.IP[l-1])
		log.Printf("ip string: %s\n", ipStr)
		if !isInStr(usedIPs, ipStr) {
			return ipStr, nil
		}
		i += 1
	}
	return "", errors.New("all ips are used")
}

func constructPublicIPWorkload(workloadName string, ipv4 bool, ipv6 bool) gridtypes.Workload {
	return gridtypes.Workload{
		Version: 0,
		Name:    gridtypes.Name(workloadName),
		Type:    zos.PublicIPType,
		Data: gridtypes.MustMarshal(zos.PublicIP{
			V4: ipv4,
			V6: ipv6,
		}),
	}
}

type PubIPData struct {
	IP      string `json:"ip"`
	IPv6    string `json:"ip6"`
	Gateway string `json:"gateway"`
}

func GetVMData(vm map[string]interface{}) VM {
	mounts := make([]Mount, 0)
	mount_points := vm["mounts"].([]interface{})
	for _, mount_point := range mount_points {
		point := mount_point.(map[string]interface{})
		mount := Mount{DiskName: point["disk_name"].(string), MountPoint: point["mount_point"].(string)}
		mounts = append(mounts, mount)
	}
	envs := vm["env_vars"].(map[string]interface{})
	envVars := make(map[string]string)

	for k, v := range envs {
		envVars[k] = v.(string)
	}
	zlogs := make([]Zlog, 0)
	for _, v := range vm["zlogs"].([]interface{}) {
		zlogs = append(zlogs, Zlog{v.(string)})
	}

	return VM{
		Name:          vm["name"].(string),
		PublicIP:      vm["publicip"].(bool),
		PublicIP6:     vm["publicip6"].(bool),
		Flist:         vm["flist"].(string),
		FlistChecksum: vm["flist_checksum"].(string),
		ComputedIP:    vm["computedip"].(string),
		ComputedIP6:   vm["computedip6"].(string),
		YggIP:         vm["ygg_ip"].(string),
		Planetary:     vm["planetary"].(bool),
		IP:            vm["ip"].(string),
		Cpu:           vm["cpu"].(int),
		Memory:        vm["memory"].(int),
		RootfsSize:    vm["rootfs_size"].(int),
		Entrypoint:    vm["entrypoint"].(string),
		Mounts:        mounts,
		EnvVars:       envVars,
		Description:   vm["description"].(string),
		Zlogs:         zlogs,
	}
}

func GetDiskData(disk map[string]interface{}) Disk {
	return Disk{
		Name:        disk["name"].(string),
		Size:        disk["size"].(int),
		Description: disk["description"].(string),
	}
}
func GetZdbData(zdb map[string]interface{}) ZDB {
	ipsIf := zdb["ips"].([]interface{})
	ips := make([]string, len(ipsIf))
	for idx, ip := range ipsIf {
		ips[idx] = ip.(string)
	}

	return ZDB{
		Name:        zdb["name"].(string),
		Size:        zdb["size"].(int),
		Description: zdb["description"].(string),
		Password:    zdb["password"].(string),
		Public:      zdb["public"].(bool),
		Mode:        zdb["mode"].(string),
		IPs:         ips,
		Port:        uint32(zdb["port"].(int)),
		Namespace:   zdb["namespace"].(string),
	}
}

func getDeploymentDeployer(d *schema.ResourceData, apiClient *apiClient) (DeploymentDeployer, error) {
	ipRangeStr := d.Get("ip_range").(string)
	var ipRange *gridtypes.IPNet
	if ipRangeStr == "" {
		ipRange = nil
	} else {
		r, err := gridtypes.ParseIPNet(ipRangeStr)
		if err != nil {
			return DeploymentDeployer{}, err
		}
		ipRange = &r
	}
	usedIPs := make([]string, 0)

	disks := make([]Disk, 0)
	for _, disk := range d.Get("disks").([]interface{}) {
		data := GetDiskData(disk.(map[string]interface{}))
		disks = append(disks, data)
	}

	zdbs := make([]ZDB, 0)
	for _, zdb := range d.Get("zdbs").([]interface{}) {
		data := GetZdbData(zdb.(map[string]interface{}))
		zdbs = append(zdbs, data)
	}

	vms := make([]VM, 0)
	for _, vm := range d.Get("vms").([]interface{}) {
		data := GetVMData(vm.(map[string]interface{}))
		vms = append(vms, data)
		if data.IP != "" {
			usedIPs = append(usedIPs, data.IP)
		}
	}

	qsfs := make([]QSFS, 0)
	for _, q := range d.Get("qsfs").([]interface{}) {
		data := NewQSFSFromSchema(q.(map[string]interface{}))
		qsfs = append(qsfs, data)
	}
	deploymentDeployer := DeploymentDeployer{
		Id:          d.Id(),
		Node:        uint32(d.Get("node").(int)),
		Disks:       disks,
		VMs:         vms,
		QSFSs:       qsfs,
		ZDBs:        zdbs,
		IPRange:     ipRange,
		UsedIPs:     usedIPs,
		NetworkName: d.Get("network_name").(string),
		APIClient:   apiClient,
	}
	return deploymentDeployer, nil
}

func (d *DeploymentDeployer) assignNodesIPs() error {
	for idx, vm := range d.VMs {
		if vm.IP != "" && d.IPRange.Contains(net.ParseIP(vm.IP)) {
			continue
		}
		ip, err := getFreeIP(*d.IPRange, d.UsedIPs)
		if err != nil {
			return errors.Wrap(err, "failed to find free ip for VM")
		}
		d.VMs[idx].IP = ip
		d.UsedIPs = append(d.UsedIPs, ip)
	}
	return nil
}
func (d *Disk) GenerateDiskWorkload() gridtypes.Workload {
	workload := gridtypes.Workload{
		Name:        gridtypes.Name(d.Name),
		Version:     0,
		Type:        zos.ZMountType,
		Description: d.Description,
		Data: gridtypes.MustMarshal(zos.ZMount{
			Size: gridtypes.Unit(d.Size) * gridtypes.Gigabyte,
		}),
	}

	return workload
}
func (z *ZDB) GenerateZDBWorkload() gridtypes.Workload {
	workload := gridtypes.Workload{
		Name:        gridtypes.Name(z.Name),
		Type:        zos.ZDBType,
		Description: z.Description,
		Version:     Version,
		Data: gridtypes.MustMarshal(zos.ZDB{
			Size:     gridtypes.Unit(z.Size) * gridtypes.Gigabyte,
			Mode:     zos.ZDBMode(z.Mode),
			Password: z.Password,
			Public:   z.Public,
		}),
	}
	return workload
}
func (vm *VM) GenerateVMWorkload(deployer *DeploymentDeployer) []gridtypes.Workload {
	workloads := make([]gridtypes.Workload, 0)
	publicIPName := ""
	if vm.PublicIP || vm.PublicIP6 {
		publicIPName = fmt.Sprintf("%sip", vm.Name)
		workloads = append(workloads, constructPublicIPWorkload(publicIPName, vm.PublicIP, vm.PublicIP6))
	}
	mounts := make([]zos.MachineMount, 0)
	for _, mount := range vm.Mounts {
		mounts = append(mounts, zos.MachineMount{Name: gridtypes.Name(mount.DiskName), Mountpoint: mount.MountPoint})
	}
	workload := gridtypes.Workload{
		Version: 0,
		Name:    gridtypes.Name(vm.Name),
		Type:    zos.ZMachineType,
		Data: gridtypes.MustMarshal(zos.ZMachine{
			FList: vm.Flist,
			Network: zos.MachineNetwork{
				Interfaces: []zos.MachineInterface{
					{
						Network: gridtypes.Name(deployer.NetworkName),
						IP:      net.ParseIP(vm.IP),
					},
				},
				PublicIP:  gridtypes.Name(publicIPName),
				Planetary: vm.Planetary,
			},
			ComputeCapacity: zos.MachineCapacity{
				CPU:    uint8(vm.Cpu),
				Memory: gridtypes.Unit(uint(vm.Memory)) * gridtypes.Megabyte,
			},
			Size:       gridtypes.Unit(vm.RootfsSize) * gridtypes.Megabyte,
			Entrypoint: vm.Entrypoint,
			Mounts:     mounts,
			Env:        vm.EnvVars,
		}),
		Description: vm.Description,
	}
	workloads = append(workloads, workload)

	return workloads
}

func (zlog *Zlog) GenerateWorkload(deployer *DeploymentDeployer, zmachine string) gridtypes.Workload {
	url := []byte(zlog.Output)
	urlHash := md5.Sum([]byte(url))
	return gridtypes.Workload{
		Version: Version,
		Name:    gridtypes.Name(hex.EncodeToString(urlHash[:])),
		Type:    zos.ZLogsType,
		Data: gridtypes.MustMarshal(zos.ZLogs{
			ZMachine: gridtypes.Name(zmachine),
			Output:   zlog.Output,
		}),
	}
}

func (d *DeploymentDeployer) GenerateVersionlessDeployments(ctx context.Context) (map[uint32]gridtypes.Deployment, error) {
	deployments := make(map[uint32]gridtypes.Deployment)
	err := d.assignNodesIPs()
	if err != nil {
		return nil, errors.Wrap(err, "failed to assign node ips")
	}
	workloads := make([]gridtypes.Workload, 0)
	for _, disk := range d.Disks {
		workload := disk.GenerateDiskWorkload()
		workloads = append(workloads, workload)
	}
	for _, zdb := range d.ZDBs {
		workload := zdb.GenerateZDBWorkload()
		workloads = append(workloads, workload)
	}
	for _, vm := range d.VMs {
		vmWorkloads := vm.GenerateVMWorkload(d)
		workloads = append(workloads, vmWorkloads...)
		for _, zlog := range vm.Zlogs {
			zlogWorkload := zlog.GenerateWorkload(d, vm.Name)
			workloads = append(workloads, zlogWorkload)
		}
	}

	for idx, q := range d.QSFSs {
		qsfsWorkload, err := q.GenerateWorkload(d)
		if err != nil {
			return nil, errors.Wrapf(err, "failed to generate qsfs %d", idx)
		}
		workloads = append(workloads, qsfsWorkload)
	}

	deployment := gridtypes.Deployment{
		Version: 0,
		TwinID:  uint32(d.APIClient.twin_id), //LocalTwin,
		// this contract id must match the one on substrate
		Workloads: workloads,
		SignatureRequirement: gridtypes.SignatureRequirement{
			WeightRequired: 1,
			Requests: []gridtypes.SignatureRequest{
				{
					TwinID: d.APIClient.twin_id,
					Weight: 1,
				},
			},
		},
	}
	deployments[d.Node] = deployment
	return deployments, nil
}

// TODO: this can be removed
func (d *DeploymentDeployer) getNodeClient(sub *substrate.Substrate, nodeID uint32) (*client.NodeClient, error) {
	nodeInfo, err := sub.GetNode(nodeID)
	if err != nil {
		return nil, errors.Wrap(err, "failed to get node")
	}

	cl := client.NewNodeClient(uint32(nodeInfo.TwinID), d.APIClient.rmb)
	return cl, nil
}
func (d *DeploymentDeployer) GetOldDeployments(ctx context.Context) (map[uint32]uint64, error) {
	deployments := make(map[uint32]uint64)
	if d.Id != "" {

		deploymentID, err := strconv.ParseUint(d.Id, 10, 64)
		if err != nil {
			return nil, errors.Wrapf(err, "couldn't parse deployment id %s", d.Id)
		}
		deployments[d.Node] = deploymentID
	}

	return deployments, nil
}
func (d *DeploymentDeployer) updateState(ctx context.Context, sub *substrate.Substrate, currentDeploymentIDs map[uint32]uint64) error {

	currentDeployments, err := getDeploymentObjects(ctx, sub, currentDeploymentIDs, d)
	if err != nil {
		return errors.Wrap(err, "failed to get deployments to update local state")
	}
	log.Printf("current deployments\n")
	printDeployments(currentDeployments)

	publicIPs := make(map[string]string)
	publicIP6s := make(map[string]string)
	yggIPs := make(map[string]string)
	privateIPs := make(map[string]string)
	zdbIPs := make(map[string][]string)
	zdbPort := make(map[string]uint)
	zdbNamespace := make(map[string]string)
	workloads := make(map[string]*gridtypes.Workload)

	vmCpu := make(map[string]int)
	vmMemory := make(map[string]gridtypes.Unit)
	vmMounts := make(map[string][]Mount)
	vmFlist := make(map[string]string)
	vmEntryPoint := make(map[string]string)
	vmEnvironmentVariables := make(map[string]map[string]string)
	vmRootFSSize := make(map[string]int)
	vmDescription := make(map[string]string)
	vmZlog := make(map[string][]Zlog)

	stateOkWorkloads := make(map[string]bool)

	for _, dl := range currentDeployments {
		for idx, w := range dl.Workloads {
			if w.Result.State != gridtypes.StateOk {
				continue
			}
			stateOkWorkloads[w.Name.String()] = true

			if w.Type == zos.PublicIPType {
				d := PubIPData{}
				if err := json.Unmarshal(w.Result.Data, &d); err != nil {
					log.Printf("error unmarshalling json: %s\n", err)
					continue
				}
				publicIPs[string(w.Name)] = d.IP
				publicIP6s[string(w.Name)] = d.IPv6
			} else if w.Type == zos.ZMachineType {
				d, err := w.WorkloadData()
				if err != nil {
					log.Printf("error loading machine data: %s\n", err)
					continue
				}
				res := zos.ZMachineResult{}
				if err := json.Unmarshal(w.Result.Data, &res); err != nil {
					log.Printf("error unmarshalling json: %s\n", err)
					continue
				}
				privateIPs[string(w.Name)] = d.(*zos.ZMachine).Network.Interfaces[0].IP.String()
				yggIPs[string(w.Name)] = res.YggIP

				vmFlist[string(w.Name)] = d.(*zos.ZMachine).FList
				vmRootFSSize[string(w.Name)] = int(d.(*zos.ZMachine).Size / gridtypes.Megabyte)
				vmCpu[string(w.Name)] = int(d.(*zos.ZMachine).ComputeCapacity.CPU)
				vmMemory[string(w.Name)] = d.(*zos.ZMachine).ComputeCapacity.Memory / gridtypes.Megabyte
				for _, mnt := range d.(*zos.ZMachine).Mounts {
					vmMounts[string(w.Name)] = append(vmMounts[string(w.Name)], Mount{mnt.Name.String(), mnt.Mountpoint})
				}
				vmEntryPoint[string(w.Name)] = d.(*zos.ZMachine).Entrypoint
				vmEnvironmentVariables[string(w.Name)] = d.(*zos.ZMachine).Env
				vmDescription[string(w.Name)] = w.Description
			} else if w.Type == zos.ZDBType {
				d := zos.ZDBResult{}
				if err := json.Unmarshal(w.Result.Data, &d); err != nil {
					log.Printf("error unmarshalling json: %s\n", err)
					continue
				}
				zdbIPs[string(w.Name)] = d.IPs
				zdbPort[string(w.Name)] = d.Port
				zdbNamespace[string(w.Name)] = d.Namespace
			} else if w.Type == zos.QuantumSafeFSType {
				workloads[string(w.Name)] = &dl.Workloads[idx]
			} else if w.Type == zos.ZLogsType {
				d, err := w.WorkloadData()
				if err != nil {
					log.Printf("error loading machine data: %s\n", err)
					continue
				}
				zmachine := d.(*zos.ZLogs).ZMachine.String()
				output := d.(*zos.ZLogs).Output
				vmZlog[zmachine] = append(vmZlog[zmachine], Zlog{output})
			}
		}
	}

	numOk := 0
	for idx, vm := range d.VMs {
		if !stateOkWorkloads[vm.Name] {
			continue
		}
		d.VMs[numOk] = d.VMs[idx]
		vmIPName := fmt.Sprintf("%sip", vm.Name)
<<<<<<< HEAD
		d.VMs[idx].ComputedIP = publicIPs[vmIPName]
		d.VMs[idx].PublicIP = publicIPs[vmIPName] != ""
		d.VMs[idx].ComputedIP6 = publicIP6s[vmIPName]
		d.VMs[idx].PublicIP6 = publicIP6s[vmIPName] != ""
		d.VMs[idx].IP = privateIPs[string(vm.Name)]
		d.VMs[idx].YggIP = yggIPs[string(vm.Name)]
		d.VMs[idx].Planetary = yggIPs[string(vm.Name)] != ""
		d.VMs[idx].Flist = vmFlist[string(vm.Name)]
		d.VMs[idx].Cpu = int(vmCpu[string(vm.Name)])
		d.VMs[idx].Memory = int(vmMemory[string(vm.Name)])
		d.VMs[idx].Mounts = vmMounts[string(vm.Name)]
		d.VMs[idx].Entrypoint = vmEntryPoint[string(vm.Name)]
		d.VMs[idx].EnvVars = vmEnvironmentVariables[string(vm.Name)]
		d.VMs[idx].RootfsSize = vmRootFSSize[string(vm.Name)]
		d.VMs[idx].Description = vmDescription[string(vm.Name)]

		okZlogs := 0
		for zlogIdx, zlog := range d.VMs[idx].Zlogs {
			url := []byte(zlog.Output)
			urlHash := md5.Sum([]byte(url))
			name := hex.EncodeToString(urlHash[:])
			if !stateOkWorkloads[name] {
				continue
			}
			d.VMs[idx].Zlogs[okZlogs] = d.VMs[idx].Zlogs[zlogIdx]
			okZlogs++
		}
		d.VMs[idx].Zlogs = d.VMs[idx].Zlogs[:okZlogs]
	}
=======
		d.VMs[numOk].ComputedIP = publicIPs[vmIPName]
		d.VMs[numOk].PublicIP = publicIPs[vmIPName] != ""
		d.VMs[numOk].ComputedIP6 = publicIP6s[vmIPName]
		d.VMs[numOk].PublicIP6 = publicIP6s[vmIPName] != ""
		d.VMs[numOk].IP = privateIPs[string(vm.Name)]
		d.VMs[numOk].YggIP = yggIPs[string(vm.Name)]
		d.VMs[numOk].Planetary = yggIPs[string(vm.Name)] != ""
		d.VMs[numOk].Flist = vmFlist[string(vm.Name)]
		d.VMs[numOk].Cpu = int(vmCpu[string(vm.Name)])
		d.VMs[numOk].Memory = int(vmMemory[string(vm.Name)])
		d.VMs[numOk].Mounts = vmMounts[string(vm.Name)]
		d.VMs[numOk].Entrypoint = vmEntryPoint[string(vm.Name)]
		d.VMs[numOk].EnvVars = vmEnvironmentVariables[string(vm.Name)]
		d.VMs[numOk].RootfsSize = vmRootFSSize[string(vm.Name)]
		d.VMs[numOk].Description = vmDescription[string(vm.Name)]
		numOk++
	}
	d.VMs = d.VMs[:numOk]

	numOk = 0
>>>>>>> d7e48938
	for idx, zdb := range d.ZDBs {
		if !stateOkWorkloads[zdb.Name] {
			continue
		}
		d.ZDBs[numOk] = d.ZDBs[idx]
		if ips, ok := zdbIPs[zdb.Name]; ok {
			d.ZDBs[numOk].IPs = ips
			d.ZDBs[numOk].Port = uint32(zdbPort[zdb.Name])
			d.ZDBs[numOk].Namespace = zdbNamespace[zdb.Name]
		} else {
			d.ZDBs[numOk].IPs = make([]string, 0)
			d.ZDBs[numOk].Port = 0
			d.ZDBs[numOk].Namespace = ""
		}
		numOk++
	}
	d.ZDBs = d.ZDBs[:numOk]

	numOk = 0
	for idx, qsfs := range d.QSFSs {
		if !stateOkWorkloads[qsfs.Name] {
			continue
		}
		d.QSFSs[numOk] = d.QSFSs[idx]
		name := string(qsfs.Name)
		if err := d.QSFSs[numOk].updateFromWorkload(workloads[name]); err != nil {
			log.Printf("couldn't update qsfs from workload: %s\n", err)
		}
		numOk++
	}
	d.QSFSs = d.QSFSs[:numOk]

	numOk = 0
	for idx, disk := range d.Disks {
		if !stateOkWorkloads[disk.Name] {
			continue
		}
		d.Disks[numOk] = d.Disks[idx]
		numOk++
	}
	d.Disks = d.Disks[:numOk]

	log.Printf("Current state after updatestate %v\n", d)
	return nil
}

func (d *DeploymentDeployer) validateChecksums() error {
	for _, vm := range d.VMs {
		if vm.FlistChecksum == "" {
			continue
		}
		checksum, err := getFlistChecksum(vm.Flist)
		if err != nil {
			return errors.Wrapf(err, "couldn't get flist %s hash", vm.Flist)
		}
		if vm.FlistChecksum != checksum {
			return fmt.Errorf(
				"passed checksum %s of %s doesn't match %s returned from %s",
				vm.FlistChecksum,
				vm.Name,
				checksum,
				flistChecksumURL(vm.Flist),
			)
		}
	}
	return nil
}
func (d *DeploymentDeployer) Deploy(ctx context.Context, sub *substrate.Substrate) (uint32, error) {
	if err := d.validateChecksums(); err != nil {
		return 0, err
	}
	newDeployments, err := d.GenerateVersionlessDeployments(ctx)
	if err != nil {
		return 0, errors.Wrap(err, "couldn't generate deployments data")
	}
	oldDeployments, err := d.GetOldDeployments(ctx)
	if err != nil {
		return 0, errors.Wrap(err, "couldn't get old deployments data")
	}
	currentDeployments, err := deployDeployments(ctx, sub, oldDeployments, newDeployments, d, d.APIClient, true)
	if err := d.updateState(ctx, sub, currentDeployments); err != nil {
		log.Printf("error updating state: %s\n", err)
	}
	return uint32(currentDeployments[d.Node]), err
}

func (vm *VM) Dictify() map[string]interface{} {
	envVars := make(map[string]interface{})
	for key, value := range vm.EnvVars {
		envVars[key] = value
	}
	mounts := make([]map[string]interface{}, 0)
	for _, mountPoint := range vm.Mounts {
		mount := map[string]interface{}{
			"disk_name": mountPoint.DiskName, "mount_point": mountPoint.MountPoint,
		}
		mounts = append(mounts, mount)
	}
	zlogs := make([]string, 0)
	for _, zlog := range vm.Zlogs {
		zlogs = append(zlogs, zlog.Output)
	}
	res := make(map[string]interface{})
	res["name"] = vm.Name
	res["description"] = vm.Description
	res["publicip"] = vm.PublicIP
	res["publicip6"] = vm.PublicIP6
	res["planetary"] = vm.Planetary
	res["flist"] = vm.Flist
	res["computedip"] = vm.ComputedIP
	res["computedip6"] = vm.ComputedIP6
	res["ygg_ip"] = vm.YggIP
	res["ip"] = vm.IP
	res["mounts"] = mounts
	res["cpu"] = vm.Cpu
	res["memory"] = vm.Memory
	res["rootfs_size"] = vm.RootfsSize
	res["env_vars"] = envVars
	res["entrypoint"] = vm.Entrypoint
	res["zlogs"] = zlogs
	return res
}
func (d *Disk) Dictify() map[string]interface{} {
	res := make(map[string]interface{})
	res["name"] = d.Name
	res["description"] = d.Description
	res["size"] = d.Size
	return res
}
func (z *ZDB) Dictify() map[string]interface{} {
	res := make(map[string]interface{})
	res["name"] = z.Name
	res["description"] = z.Description
	res["size"] = z.Size
	res["mode"] = z.Mode
	res["ips"] = z.IPs
	res["namespace"] = z.Namespace
	res["port"] = int(z.Port)
	res["password"] = z.Password
	res["public"] = z.Public
	return res
}

// keep only the ones set by the user (should assign checksums to non-existent ones?)
func (d *DeploymentDeployer) retainChecksums(vms []interface{}) {
	checksumMap := make(map[string]string)
	for _, vm := range d.VMs {
		checksumMap[vm.Name] = vm.FlistChecksum
	}
	for _, vm := range vms {
		typed := vm.(map[string]interface{})
		typed["flist_checksum"] = checksumMap[typed["name"].(string)]
	}
}

func (dep *DeploymentDeployer) storeState(d *schema.ResourceData) {
	vms := make([]interface{}, 0)
	for _, vm := range dep.VMs {
		vms = append(vms, vm.Dictify())
	}
	disks := make([]interface{}, 0)
	for _, d := range dep.Disks {
		disks = append(disks, d.Dictify())
	}
	zdbs := make([]interface{}, 0)
	for _, zdb := range dep.ZDBs {
		zdbs = append(zdbs, zdb.Dictify())
	}
	qsfs := make([]interface{}, 0)
	for _, q := range dep.QSFSs {
		qsfs = append(zdbs, q.Dictify())
	}
	dep.retainChecksums(vms)
	d.Set("vms", vms)
	d.Set("zdbs", zdbs)
	d.Set("disks", disks)
	d.Set("qsfs", qsfs)
	d.Set("node", dep.Node)
	d.Set("network_name", dep.NetworkName)
	if dep.IPRange != nil {
		d.Set("ip_range", dep.IPRange.String())
	}
}
func resourceDeploymentCreate(ctx context.Context, d *schema.ResourceData, meta interface{}) diag.Diagnostics {
	if err := validate(d); err != nil {
		return diag.FromErr(errors.Wrap(err, "error validating deployment"))
	}
	apiClient := meta.(*apiClient)
	sub, err := apiClient.manager.Substrate()
	if err != nil {
		return diag.FromErr(errors.Wrap(err, "couldn't get substrate client"))
	}
	defer sub.Close()
	if err := validateAccountMoneyForExtrinsics(sub, apiClient.identity); err != nil {
		return diag.FromErr(err)
	}
	rmbctx, cancel := context.WithCancel(ctx)
	defer cancel()
	go startRmbIfNeeded(rmbctx, apiClient)
	deployer, err := getDeploymentDeployer(d, apiClient)
	if err != nil {
		return diag.FromErr(errors.Wrap(err, "couldn't load deployer data"))
	}

	var diags diag.Diagnostics
	deploymentID, err := deployer.Deploy(ctx, sub)
	if deploymentID != 0 {
		d.SetId(strconv.FormatUint(uint64(deploymentID), 10))
		deployer.storeState(d)
	}

	if err != nil {
		return diag.FromErr(err)
	}

	return diags
}

func resourceDeploymentRead(ctx context.Context, d *schema.ResourceData, meta interface{}) diag.Diagnostics {
	// use the meta valufreeIPe to retrieve your client from the provider configure method
	var diags diag.Diagnostics
	apiClient := meta.(*apiClient)
	sub, err := apiClient.manager.Substrate()
	if err != nil {
		diags = append(diags, diag.Diagnostic{
			Severity: diag.Warning,
			Summary:  "Error reading data from remote, terraform state might be out of sync with the remote state",
			Detail:   err.Error(),
		})
		return diags
	}
	defer sub.Close()
	rmbctx, cancel := context.WithCancel(ctx)
	defer cancel()
	go startRmbIfNeeded(rmbctx, apiClient)
	deployer, err := getDeploymentDeployer(d, apiClient)
	if err != nil {
		diags = append(diags, diag.Diagnostic{
			Severity: diag.Warning,
			Summary:  "Error reading data from remote, terraform state might be out of sync with the remote state",
			Detail:   err.Error(),
		})
		return diags
	}
	nodeID := uint32(d.Get("node").(int))
	contractId, err := strconv.ParseUint(d.Id(), 10, 64)
	if err != nil {
		diags = append(diags, diag.Diagnostic{
			Severity: diag.Warning,
			Summary:  "Error reading data from remote, terraform state might be out of sync with the remote state",
			Detail:   errors.Wrap(err, "error parsing contract id").Error(),
		})
		return diags
	}
	_, err = sub.GetContract(contractId)
	if err != nil && errors.Is(err, substrate.ErrNotFound) {
		d.SetId("")
		return diags
	}

	if err := deployer.updateState(ctx, sub, map[uint32]uint64{nodeID: contractId}); err != nil {
		diags = append(diags, diag.Diagnostic{
			Severity: diag.Warning,
			Summary:  "Error reading data from remote, terraform state might be out of sync with the remote state",
			Detail:   errors.Wrap(err, "error syncing with the remote data").Error(),
		})
		return diags
	}
	deployer.storeState(d)
	return diags
}

func validate(d *schema.ResourceData) error {
	vms := d.Get("vms").([]interface{})
	ipRangeStr := d.Get("ip_range").(string)
	if len(vms) != 0 && ipRangeStr == "" {
		return errors.New("empty ip_range was passed," +
			" you probably used the wrong node id in the expression `lookup(grid_network.net1.nodes_ip_range, 4, \"\")`" +
			" the node id in the lookup must match the node property of the resource.")
	}
	if len(vms) != 0 && strings.TrimSpace(ipRangeStr) != ipRangeStr {
		return errors.New("ip_range must not contain trailing or leading spaces")
	}
	networkName := d.Get("network_name").(string)
	_, _, err := net.ParseCIDR(ipRangeStr)
	if len(vms) != 0 && err != nil {
		return errors.Wrap(err, "If you pass a vm, ip_range must be set to a valid ip range (e.g. 10.1.3.0/16)")
	}
	if len(vms) != 0 && networkName == "" {
		return errors.Wrap(err, "If you pass a vm, network_name must be non-empty")
	}

	return nil
}

func resourceDeploymentUpdate(ctx context.Context, d *schema.ResourceData, meta interface{}) diag.Diagnostics {
	err := validate(d)
	if err != nil {
		return diag.FromErr(errors.Wrap(err, "error validating deployment"))
	}
	if d.HasChange("node") {
		return diag.FromErr(errors.New("changing node is not supported, you need to destroy the deployment and reapply it again but you will lose your old data"))
	}
	apiClient := meta.(*apiClient)
	sub, err := apiClient.manager.Substrate()
	if err != nil {
		return diag.FromErr(errors.Wrap(err, "couldn't get substrate client"))
	}
	defer sub.Close()
	if err := validateAccountMoneyForExtrinsics(sub, apiClient.identity); err != nil {
		return diag.FromErr(err)
	}
	rmbctx, cancel := context.WithCancel(ctx)
	defer cancel()
	go startRmbIfNeeded(rmbctx, apiClient)
	deployer, err := getDeploymentDeployer(d, apiClient)
	if err != nil {
		return diag.FromErr(errors.Wrap(err, "couldn't load deployer data"))
	}

	var diags diag.Diagnostics
	_, err = deployer.Deploy(ctx, sub)
	deployer.storeState(d)
	if err != nil {
		return diag.FromErr(err)
	}
	return diags
}

func (d *DeploymentDeployer) Cancel(ctx context.Context, sub *substrate.Substrate) error {
	newDeployments := make(map[uint32]gridtypes.Deployment)
	oldDeployments, err := d.GetOldDeployments(ctx)
	if err != nil {
		return err
	}
	currentDeployments, err := deployDeployments(ctx, sub, oldDeployments, newDeployments, d, d.APIClient, true)
	if err := d.updateState(ctx, sub, currentDeployments); err != nil {
		log.Printf("error updating state: %s\n", err)
	}

	return err
}

func resourceDeploymentDelete(ctx context.Context, d *schema.ResourceData, meta interface{}) diag.Diagnostics {
	apiClient := meta.(*apiClient)
	sub, err := apiClient.manager.Substrate()
	if err != nil {
		return diag.FromErr(errors.Wrap(err, "couldn't get substrate client"))
	}
	defer sub.Close()
	if err := validateAccountMoneyForExtrinsics(sub, apiClient.identity); err != nil {
		return diag.FromErr(err)
	}
	rmbctx, cancel := context.WithCancel(ctx)
	defer cancel()
	go startRmbIfNeeded(rmbctx, apiClient)
	deployer, err := getDeploymentDeployer(d, apiClient)
	if err != nil {
		return diag.FromErr(errors.Wrap(err, "couldn't load deployer data"))
	}

	var diags diag.Diagnostics
	err = deployer.Cancel(ctx, sub)
	if err != nil {
		diags = diag.FromErr(err)
	}
	if err == nil {
		d.SetId("")
	} else {
		deployer.storeState(d)
	}
	return diags

}<|MERGE_RESOLUTION|>--- conflicted
+++ resolved
@@ -900,37 +900,6 @@
 		}
 		d.VMs[numOk] = d.VMs[idx]
 		vmIPName := fmt.Sprintf("%sip", vm.Name)
-<<<<<<< HEAD
-		d.VMs[idx].ComputedIP = publicIPs[vmIPName]
-		d.VMs[idx].PublicIP = publicIPs[vmIPName] != ""
-		d.VMs[idx].ComputedIP6 = publicIP6s[vmIPName]
-		d.VMs[idx].PublicIP6 = publicIP6s[vmIPName] != ""
-		d.VMs[idx].IP = privateIPs[string(vm.Name)]
-		d.VMs[idx].YggIP = yggIPs[string(vm.Name)]
-		d.VMs[idx].Planetary = yggIPs[string(vm.Name)] != ""
-		d.VMs[idx].Flist = vmFlist[string(vm.Name)]
-		d.VMs[idx].Cpu = int(vmCpu[string(vm.Name)])
-		d.VMs[idx].Memory = int(vmMemory[string(vm.Name)])
-		d.VMs[idx].Mounts = vmMounts[string(vm.Name)]
-		d.VMs[idx].Entrypoint = vmEntryPoint[string(vm.Name)]
-		d.VMs[idx].EnvVars = vmEnvironmentVariables[string(vm.Name)]
-		d.VMs[idx].RootfsSize = vmRootFSSize[string(vm.Name)]
-		d.VMs[idx].Description = vmDescription[string(vm.Name)]
-
-		okZlogs := 0
-		for zlogIdx, zlog := range d.VMs[idx].Zlogs {
-			url := []byte(zlog.Output)
-			urlHash := md5.Sum([]byte(url))
-			name := hex.EncodeToString(urlHash[:])
-			if !stateOkWorkloads[name] {
-				continue
-			}
-			d.VMs[idx].Zlogs[okZlogs] = d.VMs[idx].Zlogs[zlogIdx]
-			okZlogs++
-		}
-		d.VMs[idx].Zlogs = d.VMs[idx].Zlogs[:okZlogs]
-	}
-=======
 		d.VMs[numOk].ComputedIP = publicIPs[vmIPName]
 		d.VMs[numOk].PublicIP = publicIPs[vmIPName] != ""
 		d.VMs[numOk].ComputedIP6 = publicIP6s[vmIPName]
@@ -946,12 +915,24 @@
 		d.VMs[numOk].EnvVars = vmEnvironmentVariables[string(vm.Name)]
 		d.VMs[numOk].RootfsSize = vmRootFSSize[string(vm.Name)]
 		d.VMs[numOk].Description = vmDescription[string(vm.Name)]
+		okZlogs := 0
+		for zlogIdx, zlog := range d.VMs[numOk].Zlogs {
+			url := []byte(zlog.Output)
+			urlHash := md5.Sum([]byte(url))
+			name := hex.EncodeToString(urlHash[:])
+			if !stateOkWorkloads[name] {
+				continue
+			}
+			d.VMs[numOk].Zlogs[okZlogs] = d.VMs[numOk].Zlogs[zlogIdx]
+			okZlogs++
+		}
+		d.VMs[numOk].Zlogs = d.VMs[numOk].Zlogs[:okZlogs]
+
 		numOk++
 	}
 	d.VMs = d.VMs[:numOk]
 
 	numOk = 0
->>>>>>> d7e48938
 	for idx, zdb := range d.ZDBs {
 		if !stateOkWorkloads[zdb.Name] {
 			continue
