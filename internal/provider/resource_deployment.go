--- conflicted
+++ resolved
@@ -604,15 +604,10 @@
 		ygg, ok := yggIPs[string(vm.Name)]
 		if ok {
 			d.VMs[idx].YggIP = ygg
-<<<<<<< HEAD
-		} else {
-			d.VMs[idx].YggIP = ""
-=======
 			d.VMs[idx].Planetary = true
 		} else {
 			d.VMs[idx].YggIP = ""
 			d.VMs[idx].Planetary = false
->>>>>>> deb05a4c
 		}
 	}
 	for idx, zdb := range d.ZDBs {
