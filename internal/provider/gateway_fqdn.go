--- conflicted
+++ resolved
@@ -30,33 +30,6 @@
 		deploymentID := uint64(id.(int))
 		nodeDeploymentID[uint32(nodeInt)] = deploymentID
 	}
-<<<<<<< HEAD
-	ncPool := client.NewNodeClientPool(threefoldPluginClient.rmb, threefoldPluginClient.rmbTimeout)
-	deploymentData := DeploymentData{
-		Name:        d.Get("name").(string),
-		Type:        "gateway",
-		ProjectName: d.Get("solution_type").(string),
-	}
-	deploymentDataStr, err := json.Marshal(deploymentData)
-	if err != nil {
-		log.Printf("error parsing deploymentdata: %s", err.Error())
-	}
-	deployer := GatewayFQDNDeployer{
-		Gw: workloads.GatewayFQDNProxy{
-			Name:           d.Get("name").(string),
-			Backends:       backends,
-			FQDN:           d.Get("fqdn").(string),
-			TLSPassthrough: d.Get("tls_passthrough").(bool),
-			Network:        d.Get("network").(string),
-		},
-		ID:                    d.Id(),
-		Description:           d.Get("description").(string),
-		Node:                  uint32(d.Get("node").(int)),
-		NodeDeploymentID:      nodeDeploymentID,
-		ThreefoldPluginClient: threefoldPluginClient,
-		ncPool:                ncPool,
-		deployer:              deployer.NewDeployer(threefoldPluginClient.identity, threefoldPluginClient.twinID, threefoldPluginClient.gridProxyClient, ncPool, true, nil, string(deploymentDataStr)),
-=======
 
 	var contractID uint64
 	var err error
@@ -65,7 +38,6 @@
 		if err != nil {
 			return nil, err
 		}
->>>>>>> ea59ed6d
 	}
 
 	gw := workloads.GatewayFQDNProxy{
@@ -74,6 +46,7 @@
 		Backends:         backends,
 		FQDN:             d.Get("fqdn").(string),
 		TLSPassthrough:   d.Get("tls_passthrough").(bool),
+		Network:          d.Get("network").(string),
 		SolutionType:     d.Get("solution_type").(string),
 		Description:      d.Get("description").(string),
 		NodeDeploymentID: nodeDeploymentID,
@@ -109,7 +82,7 @@
 		errors = multierror.Append(errors, err)
 	}
 
-	err = d.Set("network", k.Gw.Network)
+	err = d.Set("network", gw.Network)
 	if err != nil {
 		errors = multierror.Append(errors, err)
 	}
