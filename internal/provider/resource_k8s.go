package provider

import (
	"context"
	"encoding/json"
	"fmt"
	"log"
	"net"
	"strconv"

	"github.com/google/uuid"
	"github.com/hashicorp/terraform-plugin-sdk/v2/diag"
	"github.com/hashicorp/terraform-plugin-sdk/v2/helper/schema"
	"github.com/pkg/errors"
	"github.com/threefoldtech/zos/pkg/gridtypes"
	"github.com/threefoldtech/zos/pkg/gridtypes/zos"
)

func resourceKubernetes() *schema.Resource {
	return &schema.Resource{
		// This description is used by the documentation generator and the language server.
		Description: "Sample resource in the Terraform provider scaffolding.",

		CreateContext: resourceK8sCreate,
		ReadContext:   resourceK8sRead,
		UpdateContext: resourceK8sUpdate,
		DeleteContext: resourceK8sDelete,

		Schema: map[string]*schema.Schema{
			"node_deployment_id": {
				Type:     schema.TypeMap,
				Computed: true,
				Elem:     &schema.Schema{Type: schema.TypeInt},
			},
			"network_name": {
				Type:     schema.TypeString,
				Optional: true,
			},
			"ssh_key": {
				Type:     schema.TypeString,
				Optional: true,
				Default:  "",
			},
			"token": {
				Description: "The cluster secret token",
				Type:        schema.TypeString,
				Required:    true,
			},
			"nodes_ip_range": {
				Type:     schema.TypeMap,
				Required: true,
				Elem:     &schema.Schema{Type: schema.TypeString},
			},
			"master": {
				MaxItems: 1,
				Type:     schema.TypeList,
				Required: true,
				Elem: &schema.Resource{
					Schema: map[string]*schema.Schema{
						"name": {
							Type:     schema.TypeString,
							Required: true,
						},
						"node": {
							Description: "Node ID",
							Type:        schema.TypeInt,
							Required:    true,
						},
						"disk_size": {
							Description: "Data disk size",
							Type:        schema.TypeInt,
							Required:    true,
						},
						"publicip": {
							Description: "If you want to enable public ip or not",
							Type:        schema.TypeBool,
							Optional:    true,
						},
						"flist": {
							Type:     schema.TypeString,
							Optional: true,
							Default:  "https://hub.grid.tf/ahmed_hanafy_1/ahmedhanafy725-k3s-latest.flist",
						},
						"computedip": {
							Description: "The public ip",
							Type:        schema.TypeString,
							Computed:    true,
						},
						"ip": {
							Description: "IP",
							Type:        schema.TypeString,
							Optional:    true,
							Computed:    true,
						},
						"cpu": {
							Description: "CPU size",
							Type:        schema.TypeInt,
							Required:    true,
						},
						"memory": {
							Description: "Memory size",
							Type:        schema.TypeInt,
							Required:    true,
						},
					},
				},
			},
			"workers": {
				Type:     schema.TypeList,
				Optional: true,
				Elem: &schema.Resource{
					Schema: map[string]*schema.Schema{
						"name": {
							Type:     schema.TypeString,
							Required: true,
						},
						"flist": {
							Type:     schema.TypeString,
							Optional: true,
							Default:  "https://hub.grid.tf/ahmed_hanafy_1/ahmedhanafy725-k3s-latest.flist",
						},
						"disk_size": {
							Description: "Data disk size",
							Type:        schema.TypeInt,
							Required:    true,
						},
						"node": {
							Description: "Node ID",
							Type:        schema.TypeInt,
							Required:    true,
						},
						"publicip": {
							Description: "If you want to enable public ip or not",
							Type:        schema.TypeBool,
							Optional:    true,
						},
						"computedip": {
							Description: "The public ip",
							Type:        schema.TypeString,
							Computed:    true,
						},
						"ip": {
							Description: "IP",
							Type:        schema.TypeString,
							Optional:    true,
							Computed:    true,
						},
						"cpu": {
							Description: "CPU size",
							Type:        schema.TypeInt,
							Required:    true,
						},
						"memory": {
							Description: "Memory size",
							Type:        schema.TypeInt,
							Required:    true,
						},
					},
				},
			},
		},
	}
}

type K8sNodeData struct {
	Name       string
	Node       uint32
	DiskSize   int
	PublicIP   bool
	Flist      string
	ComputedIP string
	IP         string
	Cpu        int
	Memory     int
}

type K8sDeployer struct {
	Master           *K8sNodeData
	Workers          []K8sNodeData
	NodesIPRange     map[uint32]gridtypes.IPNet
	Token            string
	SSHKey           string
	NetworkName      string
	NodeDeploymentID map[uint32]uint64

	APIClient *apiClient

	UsedIPs map[uint32][]string
	ncPool  *NodeClientPool
	d       *schema.ResourceData
}

func NewK8sNodeData(m map[string]interface{}) K8sNodeData {
	return K8sNodeData{
		Name:       m["name"].(string),
		Node:       uint32(m["node"].(int)),
		DiskSize:   m["disk_size"].(int),
		PublicIP:   m["publicip"].(bool),
		Flist:      m["flist"].(string),
		ComputedIP: m["computedip"].(string),
		IP:         m["ip"].(string),
		Cpu:        m["cpu"].(int),
		Memory:     m["memory"].(int),
	}
}

func NewK8sNodeDataFromWorkload(w gridtypes.Workload, nodeID uint32, diskSize int, computedIP string) (K8sNodeData, error) {
	var k K8sNodeData
	data, err := w.WorkloadData()
	if err != nil {
		return k, err
	}
	d := data.(*zos.ZMachine)
	k = K8sNodeData{
		Name:       string(w.Name),
		Node:       nodeID,
		DiskSize:   diskSize,
		PublicIP:   !d.Network.PublicIP.IsEmpty(),
		Flist:      d.FList,
		ComputedIP: computedIP,
		IP:         d.Network.Interfaces[0].IP.String(),
		Cpu:        int(d.ComputeCapacity.CPU),
		Memory:     int(d.ComputeCapacity.Memory / gridtypes.Megabyte),
	}
	return k, nil
}

func NewK8sDeployer(d *schema.ResourceData, apiClient *apiClient) (K8sDeployer, error) {
	master := NewK8sNodeData(d.Get("master").([]interface{})[0].(map[string]interface{}))
	workers := make([]K8sNodeData, 0)
	usedIPs := make(map[uint32][]string)
	nodesIPRange := make(map[uint32]gridtypes.IPNet)
	nodesIPRangeIf := d.Get("nodes_ip_range").(map[string]interface{})
	for node, r := range nodesIPRangeIf {
		nodeInt, err := strconv.ParseUint(node, 10, 32)
		if err != nil {
			return K8sDeployer{}, errors.Wrap(err, "couldn't parse node id")
		}
		nodesIPRange[uint32(nodeInt)], err = gridtypes.ParseIPNet(r.(string))
		if err != nil {
			return K8sDeployer{}, errors.Wrap(err, "couldn't parse node ip range")
		}
	}
<<<<<<< HEAD
	return "", errors.New("all ips are used")
}

func startRmb(ctx context.Context, substrateURL string, twinID int) {
	rmbClient, err := gormb.NewServer(substrateURL, "127.0.0.1:6379", twinID)
	if err != nil {
		log.Fatalf("couldn't start server %s\n", err)
=======
	if master.IP != "" {
		usedIPs[master.Node] = append(usedIPs[master.Node], master.IP)
>>>>>>> e53c43a0
	}
	for _, w := range d.Get("workers").([]interface{}) {
		data := NewK8sNodeData(w.(map[string]interface{}))
		workers = append(workers, data)
		if data.IP != "" {
			usedIPs[data.Node] = append(usedIPs[data.Node], data.IP)
		}
	}
	nodeDeploymentIDIf := d.Get("node_deployment_id").(map[string]interface{})
	nodeDeploymentID := make(map[uint32]uint64)
	for node, id := range nodeDeploymentIDIf {
		nodeInt, err := strconv.ParseUint(node, 10, 32)
		if err != nil {
			return K8sDeployer{}, errors.Wrap(err, "couldn't parse node id")
		}
		deploymentID := uint64(id.(int))
		nodeDeploymentID[uint32(nodeInt)] = deploymentID
	}

	deployer := K8sDeployer{
		Master:           &master,
		Workers:          workers,
		Token:            d.Get("token").(string),
		SSHKey:           d.Get("ssh_key").(string),
		NetworkName:      d.Get("network_name").(string),
		NodeDeploymentID: nodeDeploymentID,
		UsedIPs:          usedIPs,
		NodesIPRange:     nodesIPRange,
		APIClient:        apiClient,
		ncPool:           NewNodeClient(apiClient.sub, apiClient.rmb),
		d:                d,
	}
	return deployer, nil
}

func (k *K8sNodeData) Dictify() map[string]interface{} {
	res := make(map[string]interface{})
	res["name"] = k.Name
	res["node"] = int(k.Node)
	res["disk_size"] = k.DiskSize
	res["publicip"] = k.PublicIP
	res["flist"] = k.Flist
	res["computedip"] = k.ComputedIP
	res["ip"] = k.IP
	res["cpu"] = k.Cpu
	res["memory"] = k.Memory
	return res
}

func (k *K8sDeployer) storeState(d *schema.ResourceData) {
	workers := make([]interface{}, 0)
	for _, w := range k.Workers {
		workers = append(workers, w.Dictify())
	}
	nodeDeploymentID := make(map[string]interface{})
	for node, id := range k.NodeDeploymentID {
		nodeDeploymentID[fmt.Sprintf("%d", node)] = int(id)
	}
	log.Printf("master data: %v\n", k.Master)
	if k.Master == nil {
		l := make([]interface{}, 0)
		x := K8sNodeData{}
		l = append(l, x.Dictify())
		d.Set("master", l)
	} else {
		l := make([]interface{}, 0)
		l = append(l, k.Master.Dictify())
		d.Set("master", l)
	}
	d.Set("workers", workers)
	d.Set("token", k.Token)
	d.Set("ssh_key", k.SSHKey)
	d.Set("network_name", k.NetworkName)
	d.Set("node_deployment_id", nodeDeploymentID)
}

func (k *K8sDeployer) assignNodesIPs() error {
	// TODO: when a k8s node changes its zos node, remove its ip from the used ones. better at the beginning
	masterNodeRange := k.NodesIPRange[k.Master.Node]
	if k.Master.IP == "" || !masterNodeRange.Contains(net.ParseIP(k.Master.IP)) {
		ip, err := getK8sFreeIP(masterNodeRange, k.UsedIPs[k.Master.Node])
		if err != nil {
			return errors.Wrap(err, "failed to find free ip for master")
		}
		k.Master.IP = ip
		k.UsedIPs[k.Master.Node] = append(k.UsedIPs[k.Master.Node], ip)
	}
	for idx, w := range k.Workers {
		workerNodeRange := k.NodesIPRange[w.Node]
		if w.IP != "" && workerNodeRange.Contains(net.ParseIP(w.IP)) {
			continue
		}
		ip, err := getK8sFreeIP(workerNodeRange, k.UsedIPs[w.Node])
		if err != nil {
			return errors.Wrap(err, "failed to find free ip for worker")
		}
		k.Workers[idx].IP = ip
		k.UsedIPs[w.Node] = append(k.UsedIPs[w.Node], ip)
	}
	return nil
}
func (k *K8sDeployer) GenerateVersionlessDeployments(ctx context.Context) (map[uint32]gridtypes.Deployment, error) {
	err := k.assignNodesIPs()
	if err != nil {
		return nil, errors.Wrap(err, "failed to assign node ips")
	}
	deployments := make(map[uint32]gridtypes.Deployment)
	nodeWorkloads := make(map[uint32][]gridtypes.Workload)
	masterWorkloads := k.Master.GenerateK8sWorkload(k, "")
	nodeWorkloads[k.Master.Node] = append(nodeWorkloads[k.Master.Node], masterWorkloads...)
	for _, w := range k.Workers {
		workerWorkloads := w.GenerateK8sWorkload(k, k.Master.IP)
		nodeWorkloads[w.Node] = append(nodeWorkloads[w.Node], workerWorkloads...)
	}

	for node, ws := range nodeWorkloads {
		dl := gridtypes.Deployment{
			Version: 0,
			TwinID:  uint32(k.APIClient.twin_id), //LocalTwin,
			// this contract id must match the one on substrate
			Workloads: ws,
			SignatureRequirement: gridtypes.SignatureRequirement{
				WeightRequired: 1,
				Requests: []gridtypes.SignatureRequest{
					{
						TwinID: k.APIClient.twin_id,
						Weight: 1,
					},
				},
			},
		}
		deployments[node] = dl
	}
	return deployments, nil
}

func (k *K8sDeployer) GetOldDeployments(ctx context.Context) (map[uint32]gridtypes.Deployment, error) {
	return getDeploymentObjects(ctx, k.NodeDeploymentID, k.ncPool)
}

func (k *K8sDeployer) ValidateNames(ctx context.Context) error {

	names := make(map[string]bool)
	names[k.Master.Name] = true
	for _, w := range k.Workers {
		if _, ok := names[w.Name]; ok {
			return fmt.Errorf("k8s workers and master must have unique names: %s occured more than once", w.Name)
		}
		names[w.Name] = true
	}
	return nil
}

func (k *K8sDeployer) ValidateCreate(ctx context.Context) error {
	if err := k.ValidateNames(ctx); err != nil {
		return err
	}
	nodes := make([]uint32, 0)
	nodes = append(nodes, k.Master.Node)
	for _, w := range k.Workers {
		nodes = append(nodes, w.Node)

	}
	return isNodesUp(ctx, nodes, k.ncPool)
}

func (k *K8sDeployer) ValidateUpdate(ctx context.Context) error {
	if err := k.ValidateNames(ctx); err != nil {
		return err
	}
	nodes := make([]uint32, 0)
	for node, _ := range k.NodeDeploymentID {
		nodes = append(nodes, node)
	}
	nodes = append(nodes, k.Master.Node)
	for _, w := range k.Workers {
		nodes = append(nodes, w.Node)

	}

	return isNodesUp(ctx, nodes, k.ncPool)
}

func (k *K8sDeployer) ValidateRead(ctx context.Context) error {
	nodes := make([]uint32, 0)
	for node, _ := range k.NodeDeploymentID {
		nodes = append(nodes, node)
	}
	return isNodesUp(ctx, nodes, k.ncPool)
}
func (k *K8sDeployer) Deploy(ctx context.Context) error {
	newDeployments, err := k.GenerateVersionlessDeployments(ctx)
	if err != nil {
		return errors.Wrap(err, "couldn't generate deployments data")
	}
	oldDeployments, err := k.GetOldDeployments(ctx)
	if err != nil {
		return errors.Wrap(err, "couldn't get old deployments data")
	}
	currentDeployments, err := deployDeployments(ctx, oldDeployments, newDeployments, k.ncPool, k.APIClient, true)
	if err := k.updateState(ctx, currentDeployments); err != nil {
		log.Printf("error updating state: %s\n", err)
	}
	return err
}

func (k *K8sDeployer) Cancel(ctx context.Context) error {
	newDeployments := make(map[uint32]gridtypes.Deployment)

	oldDeployments := make(map[uint32]gridtypes.Deployment)
	for node, deploymentID := range k.NodeDeploymentID {
		oldDeployments[node] = gridtypes.Deployment{
			ContractID: deploymentID,
		}
	}

	currentDeployments, err := deployDeployments(ctx, oldDeployments, newDeployments, k.ncPool, k.APIClient, false)
	if err := k.updateState(ctx, currentDeployments); err != nil {
		log.Printf("error updating state: %s\n", err)
	}
	return err
}

func printDeployments(dls map[uint32]gridtypes.Deployment) {
	for node, dl := range dls {
		log.Printf("node id: %d\n", node)
		enc := json.NewEncoder(log.Writer())
		enc.SetIndent("", "  ")
		enc.Encode(dl)
	}
}

func (k *K8sDeployer) updateState(ctx context.Context, currentDeploymentIDs map[uint32]uint64) error {
	log.Printf("current deployments\n")
	k.NodeDeploymentID = currentDeploymentIDs
	currentDeployments, err := getDeploymentObjects(ctx, currentDeploymentIDs, k.ncPool)
	if err != nil {
		return errors.Wrap(err, "failed to get deployments to update local state")
	}
	printDeployments(currentDeployments)
	publicIPs := make(map[string]string)
	privateIPs := make(map[string]string)
	for _, dl := range currentDeployments {
		for _, w := range dl.Workloads {
			if w.Type == zos.PublicIPType {
				d := PubIPData{}
				if err := json.Unmarshal(w.Result.Data, &d); err != nil {
					log.Printf("error unmarshalling json: %s\n", err)
					continue
				}
				publicIPs[string(w.Name)] = d.IP
			} else if w.Type == zos.ZMachineType {
				d, err := w.WorkloadData()
				if err != nil {
					log.Printf("error loading machine data: %s\n", err)
					continue
				}
				privateIPs[string(w.Name)] = d.(*zos.ZMachine).Network.Interfaces[0].IP.String()
			}
		}
	}
	masterIPName := fmt.Sprintf("%sip", k.Master.Name)
	if ip, ok := publicIPs[masterIPName]; ok {
		k.Master.ComputedIP = ip
	} else {
		k.Master.ComputedIP = ""
	}
	private, ok := privateIPs[string(k.Master.Name)]
	if ok {
		k.Master.IP = private
	} else {
		k.Master.IP = ""
	}

	for idx, w := range k.Workers {
		workerIPName := fmt.Sprintf("%sip", w.Name)
		if ip, ok := publicIPs[workerIPName]; ok {
			k.Workers[idx].ComputedIP = ip
		} else {
			k.Workers[idx].ComputedIP = ""
		}
		private, ok := privateIPs[string(w.Name)]
		if ok {
			k.Workers[idx].IP = private
		} else {
			k.Workers[idx].IP = ""
		}
	}
	log.Printf("Current state after updatestate %v\n", k)
	return nil
}

func (k *K8sDeployer) removeDeletedContracts(ctx context.Context) error {
	nodeDeploymentID := make(map[uint32]uint64)
	for nodeID, deploymentID := range k.NodeDeploymentID {
		cont, err := k.APIClient.sub.GetContract(deploymentID)
		if err != nil {
			return errors.Wrap(err, "failed to get deployments")
		}
		if !cont.State.IsDeleted {
			nodeDeploymentID[nodeID] = deploymentID
		}
	}
	k.NodeDeploymentID = nodeDeploymentID
	return nil
}

func (k *K8sDeployer) updateFromRemote(ctx context.Context) error {
	if err := k.removeDeletedContracts(ctx); err != nil {
		return errors.Wrap(err, "failed to remove deleted contracts")
	}
	currentDeployments, err := getDeploymentObjects(ctx, k.NodeDeploymentID, k.ncPool)
	if err != nil {
		return errors.Wrap(err, "failed to fetch remote deployments")
	}
	log.Printf("calling updateFromRemote")
	printDeployments(currentDeployments)
	keyUpdated, tokenUpdated, networkUpdated := false, false, false
	// calculate k's properties from the currently deployed deployments
	for _, dl := range currentDeployments {
		for _, w := range dl.Workloads {
			if w.Type == zos.ZMachineType {
				d, err := w.WorkloadData()
				if err != nil {
					log.Printf("failed to get workload data %s", err)
				}
				SSHKey := d.(*zos.ZMachine).Env["SSH_KEY"]
				token := d.(*zos.ZMachine).Env["K3S_TOKEN"]
				networkName := string(d.(*zos.ZMachine).Network.Interfaces[0].Network)
				if !keyUpdated && SSHKey != k.SSHKey {
					k.SSHKey = SSHKey
					keyUpdated = true
				}
				if !tokenUpdated && token != k.Token {
					k.Token = token
					tokenUpdated = true
				}
				if !networkUpdated && networkName != k.NetworkName {
					k.NetworkName = networkName
					networkUpdated = true
				}
			}
		}
	}

	log.Printf("calling updateFromRemote1")
	nodeDeploymentID := make(map[uint32]uint64)
	for node, dl := range currentDeployments {
		nodeDeploymentID[node] = dl.ContractID
	}
	k.NodeDeploymentID = nodeDeploymentID
	// maps from workload name to (public ip, node id, disk size, actual workload)
	workloadNodeID := make(map[string]uint32)
	workloadDiskSize := make(map[string]int)
	workloadComputedIP := make(map[string]string)
	workloadObj := make(map[string]gridtypes.Workload)

	publicIPs := make(map[string]string)
	diskSize := make(map[string]int)
	for node, dl := range currentDeployments {
		for _, w := range dl.Workloads {
			if w.Type == zos.ZMachineType {
				workloadNodeID[string(w.Name)] = node
				workloadObj[string(w.Name)] = w

			} else if w.Type == zos.PublicIPType {
				d := PubIPData{}
				if err := json.Unmarshal(w.Result.Data, &d); err != nil {
					log.Printf("failed to load pubip data %s", err)
					continue
				}
				publicIPs[string(w.Name)] = d.IP
			} else if w.Type == zos.ZMountType {
				d, err := w.WorkloadData()
				if err != nil {
					log.Printf("failed to load disk data %s", err)
					continue
				}
				diskSize[string(w.Name)] = int(d.(*zos.ZMount).Size / gridtypes.Gigabyte)
			}
		}
	}
	log.Printf("calling updateFromRemote2")
	for _, dl := range currentDeployments {
		for _, w := range dl.Workloads {
			if w.Type == zos.ZMachineType {
				publicIPKey := fmt.Sprintf("%sip", w.Name)
				diskKey := fmt.Sprintf("%sdisk", w.Name)
				workloadDiskSize[string(w.Name)] = diskSize[diskKey]
				workloadComputedIP[string(w.Name)] = publicIPs[publicIPKey]
			}
		}
	}
	log.Printf("calling updateFromRemote3")
	// update master
	masterNodeID, ok := workloadNodeID[k.Master.Name]
	if !ok {
		k.Master = nil
	} else {
		masterWorkload := workloadObj[k.Master.Name]
		masterIP, ipExists := workloadComputedIP[k.Master.Name]
		if !ipExists {
			masterIP = ""
		}
		masterDiskSize := workloadDiskSize[k.Master.Name]

		m, err := NewK8sNodeDataFromWorkload(masterWorkload, masterNodeID, masterDiskSize, masterIP)
		if err != nil {
			return errors.Wrap(err, "failed to get master data from workload")
		}
		k.Master = &m
	}
	log.Printf("calling updateFromRemote4")
	// update workers
	workers := make([]K8sNodeData, 0)
	for _, w := range k.Workers {
		workerNodeID, ok := workloadNodeID[w.Name]
		if !ok {
			// worker doesn't exist in any deployment, skip it
			continue
		}
		delete(workloadNodeID, w.Name)
		workerWorkload := workloadObj[w.Name]
		workerIP, ipExists := workloadComputedIP[w.Name]
		if !ipExists {
			workerIP = ""
		}
		workerDiskSize := workloadDiskSize[w.Name]
		w, err := NewK8sNodeDataFromWorkload(workerWorkload, workerNodeID, workerDiskSize, workerIP)
		if err != nil {
			return errors.Wrap(err, "failed to get worker data from workload")
		}
		workers = append(workers, w)
	}
	log.Printf("calling updateFromRemote5")
	// add missing workers (in case of failed deletions)
	for name, workerNodeID := range workloadNodeID {
		if name == k.Master.Name {
			continue
		}
		workerWorkload := workloadObj[name]
		workerIP, ipExists := workloadComputedIP[name]
		if !ipExists {
			workerIP = ""
		}
		workerDiskSize := workloadDiskSize[name]
		w, err := NewK8sNodeDataFromWorkload(workerWorkload, workerNodeID, workerDiskSize, workerIP)
		if err != nil {
			return errors.Wrap(err, "failed to get worker data from workload")
		}
		workers = append(workers, w)
	}
	log.Printf("calling updateFromRemote6")
	k.Workers = workers
	log.Printf("after updateFromRemote\n")
	enc := json.NewEncoder(log.Writer())
	enc.SetIndent("", "  ")
	enc.Encode(k)

	return nil
}

func (k *K8sNodeData) GenerateK8sWorkload(deployer *K8sDeployer, masterIP string) []gridtypes.Workload {
	diskName := fmt.Sprintf("%sdisk", k.Name)
	workloads := make([]gridtypes.Workload, 0)
	diskWorkload := gridtypes.Workload{
		Name:        gridtypes.Name(diskName),
		Version:     0,
		Type:        zos.ZMountType,
		Description: "",
		Data: gridtypes.MustMarshal(zos.ZMount{
			Size: gridtypes.Unit(k.DiskSize) * gridtypes.Gigabyte,
		}),
	}
	workloads = append(workloads, diskWorkload)
	publicIPName := ""
	if k.PublicIP {
		publicIPName = fmt.Sprintf("%sip", k.Name)
		workloads = append(workloads, constructPublicIPWorkload(publicIPName))
	}
	envVars := map[string]string{
		"SSH_KEY":           deployer.SSHKey,
		"K3S_TOKEN":         deployer.Token,
		"K3S_DATA_DIR":      "/mydisk",
		"K3S_FLANNEL_IFACE": "eth0",
		"K3S_NODE_NAME":     k.Name,
		"K3S_URL":           "",
	}
	if masterIP != "" {
		envVars["K3S_URL"] = fmt.Sprintf("https://%s:6443", masterIP)
	}
	workload := gridtypes.Workload{
		Version: 0,
		Name:    gridtypes.Name(k.Name),
		Type:    zos.ZMachineType,
		Data: gridtypes.MustMarshal(zos.ZMachine{
			FList: k.Flist,
			Network: zos.MachineNetwork{
				Interfaces: []zos.MachineInterface{
					{
						Network: gridtypes.Name(deployer.NetworkName),
						IP:      net.ParseIP(k.IP),
					},
				},
				PublicIP: gridtypes.Name(publicIPName),
			},
			ComputeCapacity: zos.MachineCapacity{
				CPU:    uint8(k.Cpu),
				Memory: gridtypes.Unit(uint(k.Memory)) * gridtypes.Megabyte,
			},
			Entrypoint: "/sbin/zinit init",
			Mounts: []zos.MachineMount{
				{Name: gridtypes.Name(diskName), Mountpoint: "/mydisk"},
			},
			Env: envVars,
		}),
	}
	workloads = append(workloads, workload)

	return workloads
}

func getK8sFreeIP(ipRange gridtypes.IPNet, usedIPs []string) (string, error) {
	i := 254
	l := len(ipRange.IP)
	for i >= 2 {
		ip := ipNet(ipRange.IP[l-4], ipRange.IP[l-3], ipRange.IP[l-2], byte(i), 32)
		ipStr := fmt.Sprintf("%d.%d.%d.%d", ip.IP[l-4], ip.IP[l-3], ip.IP[l-2], ip.IP[l-1])
		log.Printf("ip string: %s\n", ipStr)
		if !isInStr(usedIPs, ipStr) {
			return ipStr, nil
		}
		i -= 1
	}
	return "", errors.New("all ips are used")
}

func resourceK8sCreate(ctx context.Context, d *schema.ResourceData, meta interface{}) diag.Diagnostics {

	var diags diag.Diagnostics
	apiClient := meta.(*apiClient)
	rmbctx, cancel := context.WithCancel(ctx)
	defer cancel()
	go startRmb(rmbctx, apiClient.substrate_url, int(apiClient.twin_id))
	deployer, err := NewK8sDeployer(d, apiClient)
	if err != nil {
		return diag.FromErr(errors.Wrap(err, "couldn't load deployer data"))
	}

	if err := deployer.ValidateCreate(ctx); err != nil {
		diags = append(diags, diag.Diagnostic{
			Severity: diag.Error,
			Summary:  "Error happened while doing initial check (check https://github.com/threefoldtech/terraform-provider-grid/blob/development/TROUBLESHOOTING.md)",
			Detail:   err.Error(),
		})
		return diags
	}

	err = deployer.Deploy(ctx)
	if err != nil {
		if len(deployer.NodeDeploymentID) != 0 {
			// failed to deploy and failed to revert, store the current state locally
			diags = diag.FromErr(err)
		} else {
			return diag.FromErr(err)
		}
	}
	deployer.storeState(d)
	d.SetId(uuid.New().String())
	return diags
}

func resourceK8sUpdate(ctx context.Context, d *schema.ResourceData, meta interface{}) diag.Diagnostics {

	var diags diag.Diagnostics
	apiClient := meta.(*apiClient)
	rmbctx, cancel := context.WithCancel(ctx)
	defer cancel()
	go startRmb(rmbctx, apiClient.substrate_url, int(apiClient.twin_id))
	deployer, err := NewK8sDeployer(d, apiClient)
	if err != nil {
		return diag.FromErr(errors.Wrap(err, "couldn't load deployer data"))
	}

	if err := deployer.ValidateUpdate(ctx); err != nil {
		diags = append(diags, diag.Diagnostic{
			Severity: diag.Error,
			Summary:  "Error happened while doing initial check (check https://github.com/threefoldtech/terraform-provider-grid/blob/development/TROUBLESHOOTING.md)",
			Detail:   err.Error(),
		})
		return diags
	}

	err = deployer.Deploy(ctx)
	if err != nil {
		diags = diag.FromErr(err)
	}
	deployer.storeState(d)
	return diags
}

func resourceK8sRead(ctx context.Context, d *schema.ResourceData, meta interface{}) diag.Diagnostics {

	var diags diag.Diagnostics
	apiClient := meta.(*apiClient)
	rmbctx, cancel := context.WithCancel(ctx)
	defer cancel()
	go startRmb(rmbctx, apiClient.substrate_url, int(apiClient.twin_id))
	deployer, err := NewK8sDeployer(d, apiClient)
	if err != nil {
		return diag.FromErr(errors.Wrap(err, "couldn't load deployer data"))
	}

	if err := deployer.ValidateRead(ctx); err != nil {
		diags = append(diags, diag.Diagnostic{
			Severity: diag.Error,
			Summary:  "Error happened while doing initial check (check https://github.com/threefoldtech/terraform-provider-grid/blob/development/TROUBLESHOOTING.md)",
			Detail:   err.Error(),
		})
		return diags
	}

	err = deployer.updateFromRemote(ctx)
	log.Printf("read updateFromRemote err: %s\n", err)
	if err != nil {
		return diag.FromErr(err)
	}
	deployer.storeState(d)
	return diags
}

func resourceK8sDelete(ctx context.Context, d *schema.ResourceData, meta interface{}) diag.Diagnostics {

	var diags diag.Diagnostics
	apiClient := meta.(*apiClient)
	rmbctx, cancel := context.WithCancel(ctx)
	defer cancel()
	go startRmb(rmbctx, apiClient.substrate_url, int(apiClient.twin_id))
	deployer, err := NewK8sDeployer(d, apiClient)
	if err != nil {
		return diag.FromErr(errors.Wrap(err, "couldn't load deployer data"))
	}

	err = deployer.Cancel(ctx)
	if err != nil {
		diags = diag.FromErr(err)
	}
	if err == nil {
		d.SetId("")
	} else {
		deployer.storeState(d)
	}
	return diags
}<|MERGE_RESOLUTION|>--- conflicted
+++ resolved
@@ -241,18 +241,8 @@
 			return K8sDeployer{}, errors.Wrap(err, "couldn't parse node ip range")
 		}
 	}
-<<<<<<< HEAD
-	return "", errors.New("all ips are used")
-}
-
-func startRmb(ctx context.Context, substrateURL string, twinID int) {
-	rmbClient, err := gormb.NewServer(substrateURL, "127.0.0.1:6379", twinID)
-	if err != nil {
-		log.Fatalf("couldn't start server %s\n", err)
-=======
 	if master.IP != "" {
 		usedIPs[master.Node] = append(usedIPs[master.Node], master.IP)
->>>>>>> e53c43a0
 	}
 	for _, w := range d.Get("workers").([]interface{}) {
 		data := NewK8sNodeData(w.(map[string]interface{}))
