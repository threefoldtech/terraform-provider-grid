package provider

import (
	"context"
	"fmt"
	"log"
	"strconv"

	"github.com/google/uuid"
	"github.com/hashicorp/terraform-plugin-sdk/v2/diag"
	"github.com/hashicorp/terraform-plugin-sdk/v2/helper/schema"
	"github.com/pkg/errors"
<<<<<<< HEAD
	substrate "github.com/threefoldtech/substrate-client"
	client "github.com/threefoldtech/terraform-provider-grid/internal/node"
	"github.com/threefoldtech/terraform-provider-grid/pkg/deployer"
=======
>>>>>>> cda5209d
	"github.com/threefoldtech/terraform-provider-grid/pkg/subi"
	"github.com/threefoldtech/zos/pkg/gridtypes"
	"github.com/threefoldtech/zos/pkg/gridtypes/zos"
	"golang.zx2c4.com/wireguard/wgctrl/wgtypes"
)

const ExternalNodeID = -1

func resourceNetwork() *schema.Resource {
	return &schema.Resource{
		// This description is used by the documentation generator and the language server.
		Description: "Network resource.",

		CreateContext: resourceNetworkCreate,
		ReadContext:   resourceNetworkRead,
		UpdateContext: resourceNetworkUpdate,
		DeleteContext: resourceNetworkDelete,

		Schema: map[string]*schema.Schema{
			"name": {
				Type:        schema.TypeString,
				Required:    true,
				Description: "Network Name",
			},
			"description": {
				Type:     schema.TypeString,
				Optional: true,
				Default:  "",
			},
			"nodes": {
				Type:     schema.TypeList,
				Required: true,
				Elem: &schema.Schema{
					Type: schema.TypeInt,
				},
				Description: "List of nodes to add to the network",
			},
			"ip_range": {
				Type:        schema.TypeString,
				Required:    true,
				Description: "Network ip range",
			},
			"add_wg_access": {
				Type:        schema.TypeBool,
				Optional:    true,
				Default:     false,
				Description: "Whether to add a public node to network and use it to generate a wg config",
			},
			"access_wg_config": {
				Type:        schema.TypeString,
				Computed:    true,
				Description: "WG config for access",
			},
			"external_ip": {
				Type:        schema.TypeString,
				Computed:    true,
				Description: "IP of the access point (the IP to use in local wireguard config)",
			},
			"external_sk": {
				Type:        schema.TypeString,
				Computed:    true,
				Description: "Access point private key (the one to use in the local wireguard config to access the network)",
			},
			"public_node_id": {
				Type:        schema.TypeInt,
				Computed:    true,
				Description: "Public node id (in case it's added). Used for wireguard access and supporting hidden nodes.",
			},
			"nodes_ip_range": {
				Type:        schema.TypeMap,
				Computed:    true,
				Optional:    true,
				Elem:        &schema.Schema{Type: schema.TypeString},
				Description: "Computed values of nodes' ip ranges after deployment",
			},
			"node_deployment_id": {
				Type:        schema.TypeMap,
				Computed:    true,
				Elem:        &schema.Schema{Type: schema.TypeInt},
				Description: "Mapping from each node to its deployment id",
			},
		},
	}
}

type NetworkDeployer struct {
	Name        string
	Description string
	Nodes       []uint32
	IPRange     gridtypes.IPNet
	AddWGAccess bool

	AccessWGConfig   string
	ExternalIP       *gridtypes.IPNet
	ExternalSK       wgtypes.Key
	PublicNodeID     uint32
	NodeDeploymentID map[uint32]uint64
	NodesIPRange     map[uint32]gridtypes.IPNet

	WGPort    map[uint32]int
	Keys      map[uint32]wgtypes.Key
	APIClient *apiClient
	ncPool    *client.NodeClientPool
	deployer  deployer.Deployer
}

func NewNetworkDeployer(ctx context.Context, d *schema.ResourceData, apiClient *apiClient) (NetworkDeployer, error) {
	var err error
	nodesIf := d.Get("nodes").([]interface{})
	nodes := make([]uint32, len(nodesIf))
	for idx, n := range nodesIf {
		nodes[idx] = uint32(n.(int))
	}

	nodeDeploymentIDIf := d.Get("node_deployment_id").(map[string]interface{})
	nodeDeploymentID := make(map[uint32]uint64)
	for node, id := range nodeDeploymentIDIf {
		nodeInt, err := strconv.ParseUint(node, 10, 32)
		if err != nil {
			return NetworkDeployer{}, errors.Wrap(err, "couldn't parse node id")
		}
		deploymentID := uint64(id.(int))
		nodeDeploymentID[uint32(nodeInt)] = deploymentID
	}
	nodesIPRange := make(map[uint32]gridtypes.IPNet)
	nodesIPRangeIf := d.Get("nodes_ip_range").(map[string]interface{})
	for node, r := range nodesIPRangeIf {
		nodeInt, err := strconv.ParseUint(node, 10, 32)
		if err != nil {
			return NetworkDeployer{}, errors.Wrap(err, "couldn't parse node id")
		}
		nodesIPRange[uint32(nodeInt)], err = gridtypes.ParseIPNet(r.(string))
		if err != nil {
			return NetworkDeployer{}, errors.Wrap(err, "couldn't parse node ip range")
		}
	}

	// external node related data
	addWGAccess := d.Get("add_wg_access").(bool)

	var externalIP *gridtypes.IPNet
	externalIPStr := d.Get("external_ip").(string)
	if externalIPStr != "" {
		ip, err := gridtypes.ParseIPNet(externalIPStr)
		if err != nil {
			return NetworkDeployer{}, errors.Wrap(err, "couldn't parse external ip")
		}
		externalIP = &ip
	}
	var externalSK wgtypes.Key
	if d.Get("external_sk").(string) != "" {
		externalSK, err = wgtypes.ParseKey(d.Get("external_sk").(string))
	} else {
		externalSK, err = wgtypes.GeneratePrivateKey()
	}
	if err != nil {
		return NetworkDeployer{}, errors.Wrap(err, "failed to get external_sk key")
	}

	ipRange, err := gridtypes.ParseIPNet(d.Get("ip_range").(string))
	if err != nil {
		return NetworkDeployer{}, errors.Wrap(err, "couldn't parse network ip range")
	}
	pool := client.NewNodeClientPool(apiClient.rmb)
	deployer := NetworkDeployer{
		Name:             d.Get("name").(string),
		Description:      d.Get("description").(string),
		Nodes:            nodes,
		IPRange:          ipRange,
		AddWGAccess:      addWGAccess,
		AccessWGConfig:   d.Get("access_wg_config").(string),
		ExternalIP:       externalIP,
		ExternalSK:       externalSK,
		PublicNodeID:     uint32(d.Get("public_node_id").(int)),
		NodesIPRange:     nodesIPRange,
		NodeDeploymentID: nodeDeploymentID,
		Keys:             make(map[uint32]wgtypes.Key),
		WGPort:           make(map[uint32]int),
		APIClient:        apiClient,
		ncPool:           pool,
		deployer:         deployer.NewDeployer(apiClient.identity, apiClient.twin_id, apiClient.grid_client, pool, true),
	}
	return deployer, nil
}

// invalidateBrokenAttributes removes outdated attrs and deleted contracts
func (k *NetworkDeployer) invalidateBrokenAttributes(sub subi.SubstrateExt) error {

	for node, contractID := range k.NodeDeploymentID {
		contract, err := sub.GetContract(contractID)
		if (err == nil && !contract.IsCreated()) || errors.Is(err, subi.ErrNotFound) {
			delete(k.NodeDeploymentID, node)
			delete(k.NodesIPRange, node)
			delete(k.Keys, node)
			delete(k.WGPort, node)
		} else if err != nil {
			return errors.Wrapf(err, "couldn't get node %d contract %d", node, contractID)
		}
	}
	if k.ExternalIP != nil && !k.IPRange.Contains(k.ExternalIP.IP) {
		k.ExternalIP = nil
	}
	for node, ip := range k.NodesIPRange {
		if !k.IPRange.Contains(ip.IP) {
			delete(k.NodesIPRange, node)
		}
	}
	if k.PublicNodeID != 0 {
		// TODO: add a check that the node is still public
		cl, err := k.ncPool.GetNodeClient(sub, k.PublicNodeID)
		if err != nil {
			// whatever the error, delete it and it will get reassigned later
			k.PublicNodeID = 0
		}
		if err := isNodeUp(context.Background(), cl); err != nil {
			k.PublicNodeID = 0
		}
	}

	if !k.AddWGAccess {
		k.ExternalIP = nil
	}
	return nil
}
func (k *NetworkDeployer) Validate(ctx context.Context, sub subi.SubstrateExt) error {
	if err := validateAccountMoneyForExtrinsics(sub, k.APIClient.identity); err != nil {
		return err
	}
	mask := k.IPRange.Mask
	if ones, _ := mask.Size(); ones != 16 {
		return fmt.Errorf("subnet in iprange %s should be 16", k.IPRange.String())
	}

	return isNodesUp(ctx, sub, k.Nodes, k.ncPool)
}

func (k *NetworkDeployer) ValidateDelete(ctx context.Context) error {
	return nil
}

func (k *NetworkDeployer) storeState(d *schema.ResourceData) {

	nodeDeploymentID := make(map[string]interface{})
	for node, id := range k.NodeDeploymentID {
		nodeDeploymentID[fmt.Sprintf("%d", node)] = int(id)
	}

	nodesIPRange := make(map[string]interface{})
	for node, r := range k.NodesIPRange {
		nodesIPRange[fmt.Sprintf("%d", node)] = r.String()
	}

	nodes := make([]uint32, 0)
	for _, node := range k.Nodes {
		if _, ok := k.NodeDeploymentID[node]; ok {
			nodes = append(nodes, node)
		}
	}
	for node := range k.NodeDeploymentID {
		if !isInUint32(nodes, node) {
			if k.PublicNodeID == node {
				continue
			}
			nodes = append(nodes, node)
		}
	}
	log.Printf("setting deployer object nodes: %v\n", nodes)

	k.Nodes = nodes

	log.Printf("storing nodes: %v\n", nodes)
	d.Set("nodes", nodes)
	d.Set("ip_range", k.IPRange.String())
	d.Set("access_wg_config", k.AccessWGConfig)
	if k.ExternalIP == nil {
		d.Set("external_ip", nil)
	} else {

		d.Set("external_ip", k.ExternalIP.String())
	}
	d.Set("external_sk", k.ExternalSK.String())
	d.Set("public_node_id", k.PublicNodeID)
	// plural or singular?
	d.Set("nodes_ip_range", nodesIPRange)
	d.Set("node_deployment_id", nodeDeploymentID)
}

func nextFreeOctet(used []byte, start *byte) error {
	for isInByte(used, *start) && *start <= 254 {
		*start += 1
	}
	if *start == 255 {
		return errors.New("couldn't find a free ip to add node")
	}
	return nil
}

func (k *NetworkDeployer) assignNodesIPs(nodes []uint32) error {
	ips := make(map[uint32]gridtypes.IPNet)
	l := len(k.IPRange.IP)
	usedIPs := make([]byte, 0) // the third octet
	for node, ip := range k.NodesIPRange {
		if isInUint32(nodes, node) {
			usedIPs = append(usedIPs, ip.IP[l-2])
			ips[node] = ip
		}
	}
	var cur byte = 2
	if k.AddWGAccess {
		if k.ExternalIP != nil {
			usedIPs = append(usedIPs, k.ExternalIP.IP[l-2])
		} else {
			err := nextFreeOctet(usedIPs, &cur)
			if err != nil {
				return err
			}
			usedIPs = append(usedIPs, cur)
			ip := ipNet(k.IPRange.IP[l-4], k.IPRange.IP[l-3], cur, k.IPRange.IP[l-1], 24)
			k.ExternalIP = &ip
		}
	}
	for _, node := range nodes {
		if _, ok := ips[node]; !ok {
			err := nextFreeOctet(usedIPs, &cur)
			if err != nil {
				return err
			}
			usedIPs = append(usedIPs, cur)
			ips[node] = ipNet(k.IPRange.IP[l-4], k.IPRange.IP[l-3], cur, k.IPRange.IP[l-2], 24)
		}
	}
	k.NodesIPRange = ips
	return nil
}
func (k *NetworkDeployer) assignNodesWGPort(ctx context.Context, sub subi.SubstrateExt, nodes []uint32) error {
	for _, node := range nodes {
		if _, ok := k.WGPort[node]; !ok {
			cl, err := k.ncPool.GetNodeClient(sub, node)
			if err != nil {
				return errors.Wrap(err, "coudln't get node client")
			}
			port, err := getNodeFreeWGPort(ctx, cl, node)
			if err != nil {
				return errors.Wrap(err, "failed to get node free wg ports")
			}
			k.WGPort[node] = port
		}
	}

	return nil
}
func (k *NetworkDeployer) assignNodesWGKey(nodes []uint32) error {
	for _, node := range nodes {
		if _, ok := k.Keys[node]; !ok {

			key, err := wgtypes.GenerateKey()
			if err != nil {
				return errors.Wrap(err, "failed to generate wg private key")
			}
			k.Keys[node] = key
		}
	}

	return nil
}
func (k *NetworkDeployer) readNodesConfig(ctx context.Context, sub subi.SubstrateExt) error {
	keys := make(map[uint32]wgtypes.Key)
	WGPort := make(map[uint32]int)
	nodesIPRange := make(map[uint32]gridtypes.IPNet)
	log.Printf("reading node config")
	nodeDeployments, err := deployer.GetDeploymentObjects(ctx, sub, k.NodeDeploymentID, k.ncPool)
	if err != nil {
		return errors.Wrap(err, "failed to get deployment objects")
	}
	printDeployments(nodeDeployments)
	WGAccess := false
	for node, dl := range nodeDeployments {
		for _, wl := range dl.Workloads {
			if wl.Type != zos.NetworkType {
				continue
			}
			data, err := wl.WorkloadData()
			if err != nil {
				return errors.Wrap(err, "couldn't parse workload data")
			}

			d := data.(*zos.Network)
			WGPort[node] = int(d.WGListenPort)
			keys[node], err = wgtypes.ParseKey(d.WGPrivateKey)
			if err != nil {
				return errors.Wrap(err, "couldn't parse wg private key from workload object")
			}
			nodesIPRange[node] = d.Subnet
			// this will fail when hidden node is supported
			for _, peer := range d.Peers {
				if peer.Endpoint == "" {
					WGAccess = true
				}
			}
		}
	}
	k.Keys = keys
	k.WGPort = WGPort
	k.NodesIPRange = nodesIPRange
	k.AddWGAccess = WGAccess
	if !WGAccess {
		k.AccessWGConfig = ""
	}
	return nil
}

func (k *NetworkDeployer) GenerateVersionlessDeployments(ctx context.Context, sub subi.SubstrateExt) (map[uint32]gridtypes.Deployment, error) {
	log.Printf("nodes: %v\n", k.Nodes)
	deployments := make(map[uint32]gridtypes.Deployment)
	endpoints := make(map[uint32]string)
	hiddenNodes := make([]uint32, 0)
	var ipv4Node uint32
	accessibleNodes := make([]uint32, 0)
	for _, node := range k.Nodes {
		cl, err := k.ncPool.GetNodeClient(sub, node)
		if err != nil {
			return nil, errors.Wrapf(err, "couldn't get node %d client", node)
		}
		endpoint, err := getNodeEndpoint(ctx, cl)
		if errors.Is(err, ErrNoAccessibleInterfaceFound) {
			hiddenNodes = append(hiddenNodes, node)
		} else if err != nil {
			return nil, errors.Wrapf(err, "failed to get node %d endpoint", node)
		} else if endpoint.To4() != nil {
			accessibleNodes = append(accessibleNodes, node)
			ipv4Node = node
			endpoints[node] = endpoint.String()
		} else {
			accessibleNodes = append(accessibleNodes, node)
			endpoints[node] = fmt.Sprintf("[%s]", endpoint.String())
		}
	}
	needsIPv4Access := k.AddWGAccess || (len(hiddenNodes) != 0 && len(hiddenNodes)+len(accessibleNodes) > 1)
<<<<<<< HEAD
	if needsIPv4Access && ipv4Node == 0 { // we need an ipv4, add one forcibly
		publicNode, err := getPublicNode(ctx, k.APIClient.grid_client, []uint32{})
		if err != nil {
			return nil, errors.Wrap(err, "public node needed because you requested adding wg access or a hidden node is added to the network")
		}
		ipv4Node = publicNode
		accessibleNodes = append(accessibleNodes, publicNode)
		cl, err := k.ncPool.GetNodeClient(sub, publicNode)
		if err != nil {
			return nil, errors.Wrapf(err, "couldn't get node %d client", publicNode)
=======
	if needsIPv4Access {
		if k.PublicNodeID != 0 { // it's set
		} else if ipv4Node != 0 { // there's one in the network original nodes
			k.PublicNodeID = ipv4Node
		} else {
			publicNode, err := getPublicNode(ctx, k.APIClient.grid_client, []uint32{})
			if err != nil {
				return nil, errors.Wrap(err, "public node needed because you requested adding wg access or a hidden node is added to the network")
			}
			k.PublicNodeID = publicNode
			accessibleNodes = append(accessibleNodes, publicNode)
>>>>>>> cda5209d
		}
		if endpoints[k.PublicNodeID] == "" { // old or new outsider
			cl, err := k.ncPool.getNodeClient(sub, k.PublicNodeID)
			if err != nil {
				return nil, errors.Wrapf(err, "couldn't get node %d client", k.PublicNodeID)
			}
			endpoint, err := getNodeEndpoint(ctx, cl)
			if err != nil {
				return nil, errors.Wrapf(err, "failed to get node %d endpoint", k.PublicNodeID)
			}
			endpoints[k.PublicNodeID] = endpoint.String()
		}
	}
	all := append(hiddenNodes, accessibleNodes...)
	if err := k.assignNodesIPs(all); err != nil {
		return nil, errors.Wrap(err, "couldn't assign node ips")
	}
	if err := k.assignNodesWGKey(all); err != nil {
		return nil, errors.Wrap(err, "couldn't assign node wg keys")
	}
	if err := k.assignNodesWGPort(ctx, sub, all); err != nil {
		return nil, errors.Wrap(err, "couldn't assign node wg ports")
	}
	nonAccessibleIPRanges := []gridtypes.IPNet{}
	for _, node := range hiddenNodes {
		r := k.NodesIPRange[node]
		nonAccessibleIPRanges = append(nonAccessibleIPRanges, r)
		nonAccessibleIPRanges = append(nonAccessibleIPRanges, wgIP(r))
	}
	if k.AddWGAccess {
		r := k.ExternalIP
		nonAccessibleIPRanges = append(nonAccessibleIPRanges, *r)
		nonAccessibleIPRanges = append(nonAccessibleIPRanges, wgIP(*r))
	}
	log.Printf("hidden nodes: %v\n", hiddenNodes)
	log.Printf("public node: %v\n", k.PublicNodeID)
	log.Printf("accessible nodes: %v\n", accessibleNodes)
	log.Printf("non accessible ip ranges: %v\n", nonAccessibleIPRanges)

	if k.AddWGAccess {
		k.AccessWGConfig = generateWGConfig(
			wgIP(*k.ExternalIP).IP.String(),
			k.ExternalSK.String(),
			k.Keys[k.PublicNodeID].PublicKey().String(),
			fmt.Sprintf("%s:%d", endpoints[k.PublicNodeID], k.WGPort[k.PublicNodeID]),
			k.IPRange.String(),
		)
	}

	for _, node := range accessibleNodes {
		peers := make([]zos.Peer, 0, len(k.Nodes))
		for _, neigh := range accessibleNodes {
			if neigh == node {
				continue
			}
			neighIPRange := k.NodesIPRange[neigh]
			allowed_ips := []gridtypes.IPNet{
				neighIPRange,
				wgIP(neighIPRange),
			}
			if neigh == k.PublicNodeID {
				allowed_ips = append(allowed_ips, nonAccessibleIPRanges...)
			}
			peers = append(peers, zos.Peer{
				Subnet:      k.NodesIPRange[neigh],
				WGPublicKey: k.Keys[neigh].PublicKey().String(),
				Endpoint:    fmt.Sprintf("%s:%d", endpoints[neigh], k.WGPort[neigh]),
				AllowedIPs:  allowed_ips,
			})
		}
		if node == k.PublicNodeID {
			// external node
			if k.AddWGAccess {
				peers = append(peers, zos.Peer{
					Subnet:      *k.ExternalIP,
					WGPublicKey: k.ExternalSK.PublicKey().String(),
					AllowedIPs:  []gridtypes.IPNet{*k.ExternalIP, wgIP(*k.ExternalIP)},
				})
			}
			// hidden nodes
			for _, neigh := range hiddenNodes {
				neighIPRange := k.NodesIPRange[neigh]
				peers = append(peers, zos.Peer{
					Subnet:      neighIPRange,
					WGPublicKey: k.Keys[neigh].PublicKey().String(),
					AllowedIPs: []gridtypes.IPNet{
						neighIPRange,
						wgIP(neighIPRange),
					},
				})
			}
		}

		workload := gridtypes.Workload{
			Version:     0,
			Type:        zos.NetworkType,
			Description: k.Description,
			Name:        gridtypes.Name(k.Name),
			Data: gridtypes.MustMarshal(zos.Network{
				NetworkIPRange: gridtypes.MustParseIPNet(k.IPRange.String()),
				Subnet:         k.NodesIPRange[node],
				WGPrivateKey:   k.Keys[node].String(),
				WGListenPort:   uint16(k.WGPort[node]),
				Peers:          peers,
			}),
		}
		deployment := gridtypes.Deployment{
			Version: 0,
			TwinID:  k.APIClient.twin_id, //LocalTwin,
			// this contract id must match the one on substrate
			Workloads: []gridtypes.Workload{
				workload,
			},
			SignatureRequirement: gridtypes.SignatureRequirement{
				WeightRequired: 1,
				Requests: []gridtypes.SignatureRequest{
					{
						TwinID: k.APIClient.twin_id,
						Weight: 1,
					},
				},
			},
		}
		deployments[node] = deployment
	}
	// hidden nodes deployments
	for _, node := range hiddenNodes {
		nodeIPRange := k.NodesIPRange[node]
		peers := make([]zos.Peer, 0)
		if k.PublicNodeID != 0 {
			peers = append(peers, zos.Peer{
				WGPublicKey: k.Keys[k.PublicNodeID].PublicKey().String(),
				Subnet:      nodeIPRange,
				AllowedIPs: []gridtypes.IPNet{
					k.IPRange,
					ipNet(100, 64, 0, 0, 16),
				},
				Endpoint: fmt.Sprintf("%s:%d", endpoints[k.PublicNodeID], k.WGPort[k.PublicNodeID]),
			})
		}
		workload := gridtypes.Workload{
			Version:     0,
			Type:        zos.NetworkType,
			Description: k.Description,
			Name:        gridtypes.Name(k.Name),
			Data: gridtypes.MustMarshal(zos.Network{
				NetworkIPRange: gridtypes.MustParseIPNet(k.IPRange.String()),
				Subnet:         nodeIPRange,
				WGPrivateKey:   k.Keys[node].String(),
				WGListenPort:   uint16(k.WGPort[node]),
				Peers:          peers,
			}),
		}
		deployment := gridtypes.Deployment{
			Version: 0,
			TwinID:  k.APIClient.twin_id,
			Workloads: []gridtypes.Workload{
				workload,
			},
			SignatureRequirement: gridtypes.SignatureRequirement{
				WeightRequired: 1,
				Requests: []gridtypes.SignatureRequest{
					{
						TwinID: k.APIClient.twin_id,
						Weight: 1,
					},
				},
			},
		}
		deployments[node] = deployment
	}
	return deployments, nil
}
func (k *NetworkDeployer) Deploy(ctx context.Context, sub subi.SubstrateExt) error {
	newDeployments, err := k.GenerateVersionlessDeployments(ctx, sub)
	if err != nil {
		return errors.Wrap(err, "couldn't generate deployments data")
	}
	log.Printf("new deployments")
	printDeployments(newDeployments)
	currentDeployments, err := k.deployer.Deploy(ctx, sub, k.NodeDeploymentID, newDeployments)
	if err := k.updateState(ctx, sub, currentDeployments); err != nil {
		log.Printf("error updating state: %s\n", err)
	}
	return err
}
func (k *NetworkDeployer) updateState(ctx context.Context, sub subi.SubstrateExt, currentDeploymentIDs map[uint32]uint64) error {
	k.NodeDeploymentID = currentDeploymentIDs
	if err := k.readNodesConfig(ctx, sub); err != nil {
		return errors.Wrap(err, "couldn't read node's data")
	}

	return nil
}

func (k *NetworkDeployer) Cancel(ctx context.Context, sub subi.SubstrateExt) error {
	newDeployments := make(map[uint32]gridtypes.Deployment)

	currentDeployments, err := k.deployer.Deploy(ctx, sub, k.NodeDeploymentID, newDeployments)
	if err := k.updateState(ctx, sub, currentDeployments); err != nil {
		log.Printf("error updating state: %s\n", err)
	}
	return err
}

func resourceNetworkCreate(ctx context.Context, d *schema.ResourceData, meta interface{}) diag.Diagnostics {
	var diags diag.Diagnostics
	apiClient := meta.(*apiClient)
	sub, err := apiClient.manager.SubstrateExt()
	if err != nil {
		return diag.FromErr(errors.Wrap(err, "couldn't get substrate client"))
	}
	defer sub.Close()
	rmbctx, cancel := context.WithCancel(ctx)
	defer cancel()
	go startRmbIfNeeded(rmbctx, apiClient)
	deployer, err := NewNetworkDeployer(ctx, d, apiClient)
	if err != nil {
		return diag.FromErr(errors.Wrap(err, "couldn't load deployer data"))
	}
	if err := deployer.Validate(ctx, sub); err != nil {
		return diag.FromErr(err)
	}
	err = deployer.Deploy(ctx, sub)
	if err != nil {
		if len(deployer.NodeDeploymentID) != 0 {
			// failed to deploy and failed to revert, store the current state locally
			diags = diag.FromErr(err)
		} else {
			return diag.FromErr(err)
		}
	}
	deployer.storeState(d)
	d.SetId(uuid.New().String())
	return diags
}

func resourceNetworkUpdate(ctx context.Context, d *schema.ResourceData, meta interface{}) diag.Diagnostics {
	var diags diag.Diagnostics
	apiClient := meta.(*apiClient)
	sub, err := apiClient.manager.SubstrateExt()
	if err != nil {
		return diag.FromErr(errors.Wrap(err, "couldn't get substrate client"))
	}
	defer sub.Close()
	rmbctx, cancel := context.WithCancel(ctx)
	defer cancel()
	go startRmbIfNeeded(rmbctx, apiClient)
	deployer, err := NewNetworkDeployer(ctx, d, apiClient)
	if err != nil {
		return diag.FromErr(errors.Wrap(err, "couldn't load deployer data"))
	}

	if err := deployer.Validate(ctx, sub); err != nil {
		return diag.FromErr(err)
	}
	if err := deployer.invalidateBrokenAttributes(sub); err != nil {
		return diag.FromErr(errors.Wrap(err, "couldn't invalidate broken attributes"))
	}

	err = deployer.Deploy(ctx, sub)
	if err != nil {
		diags = diag.FromErr(err)
	}
	deployer.storeState(d)
	return diags
}

func resourceNetworkRead(ctx context.Context, d *schema.ResourceData, meta interface{}) diag.Diagnostics {
	var diags diag.Diagnostics
	apiClient := meta.(*apiClient)
	sub, err := apiClient.manager.SubstrateExt()
	if err != nil {
		return diag.FromErr(errors.Wrap(err, "couldn't get substrate client"))
	}
	defer sub.Close()
	rmbctx, cancel := context.WithCancel(ctx)
	defer cancel()
	go startRmbIfNeeded(rmbctx, apiClient)
	deployer, err := NewNetworkDeployer(ctx, d, apiClient)
	if err != nil {
		return diag.FromErr(errors.Wrap(err, "couldn't load deployer data"))
	}

	if err := deployer.invalidateBrokenAttributes(sub); err != nil {
		return diag.FromErr(errors.Wrap(err, "couldn't invalidate broken attributes"))
	}

	err = deployer.readNodesConfig(ctx, sub)
	if err != nil {
		diags = append(diags, diag.Diagnostic{
			Severity: diag.Warning,
			Summary:  "Error reading data from remote, terraform state might be out of sync with the remote state",
			Detail:   err.Error(),
		})
		return diags
	}
	deployer.storeState(d)
	return diags
}

func resourceNetworkDelete(ctx context.Context, d *schema.ResourceData, meta interface{}) diag.Diagnostics {
	var diags diag.Diagnostics
	apiClient := meta.(*apiClient)
	sub, err := apiClient.manager.SubstrateExt()
	if err != nil {
		return diag.FromErr(errors.Wrap(err, "couldn't get substrate client"))
	}
	defer sub.Close()
	rmbctx, cancel := context.WithCancel(ctx)
	defer cancel()
	go startRmbIfNeeded(rmbctx, apiClient)
	deployer, err := NewNetworkDeployer(ctx, d, apiClient)
	if err != nil {
		return diag.FromErr(errors.Wrap(err, "couldn't load deployer data"))
	}
	err = deployer.Cancel(ctx, sub)
	if err != nil {
		diags = diag.FromErr(err)
	}
	if err == nil {
		d.SetId("")
	} else {
		deployer.storeState(d)
	}
	return diags
}<|MERGE_RESOLUTION|>--- conflicted
+++ resolved
@@ -10,12 +10,8 @@
 	"github.com/hashicorp/terraform-plugin-sdk/v2/diag"
 	"github.com/hashicorp/terraform-plugin-sdk/v2/helper/schema"
 	"github.com/pkg/errors"
-<<<<<<< HEAD
-	substrate "github.com/threefoldtech/substrate-client"
 	client "github.com/threefoldtech/terraform-provider-grid/internal/node"
 	"github.com/threefoldtech/terraform-provider-grid/pkg/deployer"
-=======
->>>>>>> cda5209d
 	"github.com/threefoldtech/terraform-provider-grid/pkg/subi"
 	"github.com/threefoldtech/zos/pkg/gridtypes"
 	"github.com/threefoldtech/zos/pkg/gridtypes/zos"
@@ -454,18 +450,6 @@
 		}
 	}
 	needsIPv4Access := k.AddWGAccess || (len(hiddenNodes) != 0 && len(hiddenNodes)+len(accessibleNodes) > 1)
-<<<<<<< HEAD
-	if needsIPv4Access && ipv4Node == 0 { // we need an ipv4, add one forcibly
-		publicNode, err := getPublicNode(ctx, k.APIClient.grid_client, []uint32{})
-		if err != nil {
-			return nil, errors.Wrap(err, "public node needed because you requested adding wg access or a hidden node is added to the network")
-		}
-		ipv4Node = publicNode
-		accessibleNodes = append(accessibleNodes, publicNode)
-		cl, err := k.ncPool.GetNodeClient(sub, publicNode)
-		if err != nil {
-			return nil, errors.Wrapf(err, "couldn't get node %d client", publicNode)
-=======
 	if needsIPv4Access {
 		if k.PublicNodeID != 0 { // it's set
 		} else if ipv4Node != 0 { // there's one in the network original nodes
@@ -477,10 +461,9 @@
 			}
 			k.PublicNodeID = publicNode
 			accessibleNodes = append(accessibleNodes, publicNode)
->>>>>>> cda5209d
 		}
 		if endpoints[k.PublicNodeID] == "" { // old or new outsider
-			cl, err := k.ncPool.getNodeClient(sub, k.PublicNodeID)
+			cl, err := k.ncPool.GetNodeClient(sub, k.PublicNodeID)
 			if err != nil {
 				return nil, errors.Wrapf(err, "couldn't get node %d client", k.PublicNodeID)
 			}
